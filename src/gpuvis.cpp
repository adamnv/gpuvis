/*
 * Copyright 2019 Valve Software
 *
 * All Rights Reserved.
 *
 * Permission is hereby granted, free of charge, to any person obtaining a copy
 * of this software and associated documentation files (the "Software"), to deal
 * in the Software without restriction, including without limitation the rights
 * to use, copy, modify, merge, publish, distribute, sublicense, and/or sell
 * copies of the Software, and to permit persons to whom the Software is
 * furnished to do so, subject to the following conditions:
 *
 * The above copyright notice and this permission notice shall be included in
 * all copies or substantial portions of the Software.
 *
 * THE SOFTWARE IS PROVIDED "AS IS", WITHOUT WARRANTY OF ANY KIND, EXPRESS OR
 * IMPLIED, INCLUDING BUT NOT LIMITED TO THE WARRANTIES OF MERCHANTABILITY,
 * FITNESS FOR A PARTICULAR PURPOSE AND NONINFRINGEMENT. IN NO EVENT SHALL THE
 * AUTHORS OR COPYRIGHT HOLDERS BE LIABLE FOR ANY CLAIM, DAMAGES OR OTHER
 * LIABILITY, WHETHER IN AN ACTION OF CONTRACT, TORT OR OTHERWISE, ARISING FROM,
 * OUT OF OR IN CONNECTION WITH THE SOFTWARE OR THE USE OR OTHER DEALINGS IN
 * THE SOFTWARE.
 */
#include <string>
#include <array>
#include <vector>
#include <algorithm>
#include <unordered_map>
#include <unordered_set>
#include <functional>
#include <inttypes.h>
#include <sys/stat.h>
#define SDL_MAIN_HANDLED
#include <SDL.h>

#define YA_GETOPT_NO_COMPAT_MACRO
#include "ya_getopt.h"

#include "GL/gl3w.h"
#include "imgui/imgui.h"
#include "imgui/imgui_internal.h"   // BeginColumns(), EndColumns(), PushColumnClipRect()
#include "imgui/imgui_impl_sdl_gl3.h"

#define GPUVIS_TRACE_IMPLEMENTATION
#include "gpuvis_macros.h"

#include "tdopexpr.h"
#include "trace-cmd/trace-read.h"

#include "gpuvis-nvtrc.h"

#include "stlini.h"
#include "gpuvis_utils.h"
#include "gpuvis.h"

#include "miniz.h"

// https://github.com/ocornut/imgui/issues/88
#if defined( __APPLE__ )
  #define NOC_FILE_DIALOG_IMPLEMENTATION
  #define NOC_FILE_DIALOG_OSX
  #include "noc_file_dialog.h"
#elif defined( USE_GTK3 )
  #define NOC_FILE_DIALOG_IMPLEMENTATION
  #define NOC_FILE_DIALOG_GTK
  #include "noc_file_dialog.h"
#elif defined( WIN32 )
  #define NOC_FILE_DIALOG_IMPLEMENTATION
  #define NOC_FILE_DIALOG_WIN32
  #include "noc_file_dialog.h"
#endif

MainApp &s_app()
{
    static MainApp s_app;
    return s_app;
}

CIniFile &s_ini()
{
    static CIniFile s_inifile;
    return s_inifile;
}

Opts &s_opts()
{
    static Opts s_opts;
    return s_opts;
}

Clrs &s_clrs()
{
    static Clrs s_clrs;
    return s_clrs;
}

TextClrs &s_textclrs()
{
    static TextClrs s_textclrs;
    return s_textclrs;
}

Keybd &s_keybd()
{
    static Keybd s_keybd;
    return s_keybd;
}

Actions &s_actions()
{
    static Actions s_actions;
    return s_actions;
}

/*
 * TraceLocationsRingCtxSeq
 */

static const char *get_i915_engine_str( char ( &buf )[ 64 ], uint32_t classno )
{
    switch( classno & 0xf )
    {
    case 0: return "render"; //   I915_ENGINE_CLASS_RENDER        = 0,
    case 1: return "copy";   //   I915_ENGINE_CLASS_COPY          = 1,
    case 2: return "vid";    //   I915_ENGINE_CLASS_VIDEO         = 2,
    case 3: return "videnh"; //   I915_ENGINE_CLASS_VIDEO_ENHANCE = 3,
    }

    snprintf_safe( buf, "engine%u:", classno & 0xf );
    return buf;
}

uint32_t TraceLocationsRingCtxSeq::get_i915_ringno( const trace_event_t &event, bool *is_class_instance )
{
    if ( is_class_instance )
        *is_class_instance = false;

    if ( event.seqno )
    {
        const char *ringstr = get_event_field_val( event, "ring", NULL );

        if ( ringstr )
        {
            // Return old i915_gem_ event: ring=%u
            return strtoul( ringstr, NULL, 10 );
        }
        else
        {
            // Check new i915 event: engine=%u16:%u16 (class:instance)
            const char *classstr = get_event_field_val( event, "class", NULL );
            const char *instancestr = get_event_field_val( event, "instance", NULL );

            if ( classstr && instancestr )
            {
                uint32_t classno = strtoul( classstr, NULL, 10 );
                uint32_t instanceno = strtoul( instancestr, NULL, 10 );

                if ( is_class_instance )
                    *is_class_instance = true;

                // engine_class from Mesa:
                //   I915_ENGINE_CLASS_RENDER        = 0,
                //   I915_ENGINE_CLASS_COPY          = 1,
                //   I915_ENGINE_CLASS_VIDEO         = 2,
                //   I915_ENGINE_CLASS_VIDEO_ENHANCE = 3,
                assert( classno <= 0xf );
                return ( instanceno << 4 ) | classno;
            }
        }
    }

    return ( uint32_t )-1;
}

uint64_t TraceLocationsRingCtxSeq::db_key( uint32_t ringno, uint32_t seqno, const char *ctxstr )
{
    if ( ringno != ( uint32_t )-1 )
    {
        uint64_t ctx = strtoul( ctxstr, NULL, 10 );

        // Try to create unique 64-bit key from ring/seq/ctx.
        assert( ctx <= 0xffff );
        assert( ringno <= 0xffff );
        assert( seqno <= 0xffffffff );

        //    ring | ctx  |    seqno
        //  0xffff | ffff | ffffffff
        return ( ( uint64_t )ringno << 48 ) | ( ( uint64_t )ctx << 32 ) | seqno;
    }

    return 0;
}

uint64_t TraceLocationsRingCtxSeq::db_key( const trace_event_t &event )
{
    if ( event.seqno )
    {
        const char *ctxstr = get_event_field_val( event, "ctx", NULL );

        // i915:intel_engine_notify has only ring & seqno, so default ctx to "0"
        if ( !ctxstr && !strcmp( event.name, "intel_engine_notify" ) )
            ctxstr = "0";

        if ( ctxstr )
        {
            return db_key( get_i915_ringno( event ), event.seqno, ctxstr );
        }
    }

    return 0;
}

void TraceLocationsRingCtxSeq::clear()
{
    m_locs.clear();
}

bool TraceLocationsRingCtxSeq::add_location( const trace_event_t &event )
{
    uint64_t key = db_key( event );

    if ( key )
    {
        std::vector< uint32_t > *plocs = m_locs.get_val_create( key );

        plocs->push_back( event.id );
        return true;
    }

    return false;
}

std::vector< uint32_t > *TraceLocationsRingCtxSeq::get_locations( const trace_event_t &event )
{
    uint64_t key = db_key( event );

    return m_locs.get_val( key );
}

std::vector< uint32_t > *TraceLocationsRingCtxSeq::get_locations( uint32_t ringno, uint32_t seqno, const char *ctxstr )
{
    uint64_t key = db_key( ringno, seqno, ctxstr );

    return m_locs.get_val( key );
}

/*
 * Opts
 */
void Opts::init_opt_bool( option_id_t optid, const char *description, const char *key,
                    bool defval, OPT_Flags flags )
{
    option_t &opt = m_options[ optid ];

    opt.flags = OPT_Bool | flags;
    opt.desc = description;
    opt.inikey = key;
    opt.inisection = "$options$";
    opt.valf = defval;
}

void Opts::init_opt( option_id_t optid, const char *description, const char *key,
               float defval, float minval, float maxval, OPT_Flags flags )
{
    option_t &opt = m_options[ optid ];

    opt.flags = flags;
    opt.desc = description;
    opt.inikey = key;
    opt.inisection = "$options$";
    opt.valf = defval;
    opt.valf_min = minval;
    opt.valf_max = maxval;
}

void Opts::init()
{
    m_options.resize( OPT_PresetMax );

    init_opt_bool( OPT_TimelineLabels, "Show gfx timeline labels", "timeline_gfx_labels", true );
    init_opt_bool( OPT_TimelineEvents, "Show gfx timeline events", "timeline_gfx_events", true );
    init_opt_bool( OPT_TimelineRenderUserSpace, "Show gfx timeline userspace", "timeline_gfx_userspace", false );
    init_opt_bool( OPT_PrintTimelineLabels, "Show print timeline labels", "print_timeline_gfx_labels", true );
    init_opt_bool( OPT_PrintRenderPrefixes, "Show print prefixes (like [Compositor])", "print_render_prefixes", false );
    init_opt_bool( OPT_GraphOnlyFiltered, "Graph only filtered events", "graph_only_filtered", true );
    init_opt_bool( OPT_Graph_HideEmptyFilteredRows, "Hide empty filtered comm rows", "hide_empty_filtered_rows", true );
    init_opt_bool( OPT_ShowEventList, "Toggle showing event list", "show_event_list", true );
    init_opt_bool( OPT_SyncEventListToGraph, "Sync event list to graph mouse location", "sync_eventlist_to_graph", true );
    init_opt_bool( OPT_HideSchedSwitchEvents, "Hide sched_switch events", "hide_sched_switch_events", true );
    init_opt_bool( OPT_ShowFps, "Show frame rate", "show_fps", false );
    init_opt_bool( OPT_VerticalSync, "Vertical sync", "vertical_sync", true );

    m_options[ OPT_ShowEventList ].action = action_toggle_show_eventlist;

    init_opt( OPT_GraphHeight, "Graph Size: %.1f", "graph_height", 0, 0, 1, OPT_Float | OPT_Hidden );
    init_opt( OPT_GraphHeightZoomed, "Zoomed Graph Size: %.1f", "graph_height_zoomed", 0, 0, 1, OPT_Float | OPT_Hidden );
    init_opt( OPT_EventListRowCount, "Event List Size: %.0f", "eventlist_rows", 0, 0, 100, OPT_Int | OPT_Hidden );
    init_opt( OPT_Scale, "Font Scale: %.1f", "scale", 2.0f, 0.25f, 6.0f, OPT_Float | OPT_Hidden );
    init_opt( OPT_Gamma, "Font Gamma: %.1f", "gamma", 1.4f, 1.0f, 4.0f, OPT_Float | OPT_Hidden );
    init_opt_bool( OPT_TrimTrace, "Trim Trace to align CPU buffers", "trim_trace_to_cpu_buffers", true, OPT_Hidden );
    init_opt_bool( OPT_UseFreetype, "Use Freetype", "use_freetype", true, OPT_Hidden );

    for ( uint32_t i = OPT_RenderCrtc0; i <= OPT_RenderCrtc9; i++ )
    {
        const std::string desc = string_format( "Show vblank crtc%d markers", i - OPT_RenderCrtc0 );
        const std::string inikey = string_format( "render_crtc%d", i - OPT_RenderCrtc0 );

        init_opt_bool( i, desc.c_str(), inikey.c_str(), true );
    }
    init_opt_bool( OPT_RenderFrameMarkers, "Show render frame markers", "render_framemarkers", true );

    // Set up action mappings so we can display hotkeys in render_imgui_opt().
    m_options[ OPT_RenderCrtc0 ].action = action_toggle_vblank0;
    m_options[ OPT_RenderCrtc1 ].action = action_toggle_vblank1;
    m_options[ OPT_RenderFrameMarkers ].action = action_toggle_framemarkers;

    add_opt_graph_rowsize( "gfx", 8 );

    // Default sizes for these rows are in get_comm_option_id() in gpuvis_graph.cpp...
    //   "print", "i915_req", "i915_reqwait", ...

    // Create all the entries for the compute shader rows
    // for ( uint32_t val = 0; ; val++ )
    // {
    //     std::string str = comp_str_create_val( val );
    //     if ( str.empty() )
    //         break;
    //
    //     add_opt_graph_rowsize( str.c_str() );
    // }

    // Read option values stored in ini file
    for ( size_t i = 0; i < m_options.size(); i++ )
    {
        option_t &opt = m_options[ i ];

        opt.valf = s_ini().GetFloat( opt.inikey.c_str(), opt.valf, opt.inisection.c_str() );
    }
}

void Opts::shutdown()
{
    for ( size_t i = 0; i < m_options.size(); i++ )
    {
        const option_t &opt = m_options[ i ];

        if ( opt.flags & OPT_Int )
            s_ini().PutInt( opt.inikey.c_str(), ( int )opt.valf, opt.inisection.c_str() );
        else if ( opt.flags & OPT_Bool )
            s_ini().PutInt( opt.inikey.c_str(), opt.valf ? 1 : 0, opt.inisection.c_str() );
        else
            s_ini().PutFloat( opt.inikey.c_str(), opt.valf, opt.inisection.c_str() );
    }
}

option_id_t Opts::add_opt_graph_rowsize( const char *row_name, int defval, int minval )
{
    option_t opt;
    const char *fullname = row_name;

    if ( !strncmp( row_name, "plot:", 5 ) )
        row_name = fullname + 5;

    opt.flags = OPT_Int | OPT_Hidden;
    opt.desc = string_format( "Row height: %%.0f" );
    opt.inikey = row_name;
    opt.inisection = "$row_sizes$";
    opt.valf = s_ini().GetInt( opt.inikey.c_str(), defval, opt.inisection.c_str() );
    opt.valf_min = minval;
    opt.valf_max = MAX_ROW_SIZE;

    // Upper case first letter in description
    opt.desc[ 0 ] = toupper( opt.desc[ 0 ] );

    option_id_t optid = m_options.size();
    m_options.push_back( opt );
    m_graph_rowname_optid_map.m_map[ fullname ] = optid;

    return optid;
}

option_id_t Opts::get_opt_graph_rowsize_id( const std::string &row_name )
{
    option_id_t *optid = m_graph_rowname_optid_map.get_val( row_name );

    return optid ? *optid : OPT_Invalid;
}

int Opts::geti( option_id_t optid )
{
    assert( m_options[ optid ].flags & OPT_Int );

    return ( int )m_options[ optid ].valf;
}

bool Opts::getb( option_id_t optid )
{
    assert( m_options[ optid ].flags & OPT_Bool );

    return ( m_options[ optid ].valf != 0.0f );
}

float Opts::getf( option_id_t optid )
{
    assert( !( m_options[ optid ].flags & ( OPT_Int | OPT_Bool ) ) );

    return m_options[ optid ].valf;
}

bool Opts::getcrtc( int crtc )
{
    uint32_t val = crtc + OPT_RenderCrtc0;

    return ( val <= OPT_RenderCrtc9 ) ? getb( val ) : false;
}

void Opts::setf( option_id_t optid, float valf, float valf_min, float valf_max )
{
    m_options[ optid ].valf = valf;

    if ( valf_min != FLT_MAX )
        m_options[ optid ].valf_min = valf_min;

    if ( valf_max != FLT_MAX )
        m_options[ optid ].valf_max = valf_max;
}

void Opts::setb( option_id_t optid, bool valb )
{
    assert( m_options[ optid ].flags & OPT_Bool );

    m_options[ optid ].valf = valb ? 1.0f : 0.0f;
}

void Opts::setdesc( option_id_t optid, const std::string &desc )
{
    m_options[ optid ].desc = desc;
}

bool Opts::render_imgui_opt( option_id_t optid, float w )
{
    bool changed = false;
    option_t &opt = m_options[ optid ];

    ImGui::PushID( optid );

    if ( opt.flags & OPT_Bool )
    {
        bool val = !!opt.valf;
        std::string desc = opt.desc;

        if ( ( optid >= OPT_RenderCrtc0 ) && ( optid <= OPT_RenderCrtc2 ) )
        {
            // Quick hack to color the vblank string: col_VBlank0 .. col_VBlank2
            const char *vblankstr = " vblank ";
            ImU32 color = col_VBlank0 + ( optid - OPT_RenderCrtc0 );
            std::string str = s_textclrs().mstr( vblankstr, s_clrs().get( color ) );

            string_replace_str( desc, vblankstr, str );
        }

        changed = ImGui::Checkbox( desc.c_str(), &val );

        if ( opt.action != action_nil )
        {
            ImGui::SameLine();
            ImGui::TextDisabled( "%s", s_actions().hotkey_str( opt.action ).c_str() );
        }

        if ( changed )
            opt.valf = val;
    }
    else
    {
        ImGui::PushItemWidth( imgui_scale( w ) );
        changed = ImGui::SliderFloat( "##opt_valf", &opt.valf, opt.valf_min, opt.valf_max, opt.desc.c_str() );
        ImGui::PopItemWidth();
    }

    ImGui::PopID();

    return changed;
}

void Opts::render_imgui_options()
{
    for ( size_t i = 0; i < m_options.size(); i++ )
    {
        if ( m_options[ i ].flags & OPT_Hidden )
            continue;

        if ( ( i >= OPT_RenderCrtc0 ) && ( i <= OPT_RenderCrtc9 ) )
        {
            int crtc = ( int )( i - OPT_RenderCrtc0 );

            if ( crtc > m_crtc_max )
                continue;
        }

        render_imgui_opt( i );
    }
}

/*
 * MainApp
 */
MainApp::state_t MainApp::get_state()
{
    return ( state_t )SDL_AtomicGet( &m_loading_info.state );
}

bool MainApp::is_trace_loaded()
{
    return m_trace_win && ( m_trace_win->m_trace_events.get_load_status() == TraceEvents::Trace_Loaded );
}

void MainApp::set_state( state_t state, const char *filename )
{
    if ( state == State_Loading )
        m_loading_info.filename_in_progress = filename;
    else
        m_loading_info.filename_in_progress.clear();

    m_loading_info.win = NULL;
    m_loading_info.thread = NULL;

    SDL_AtomicSet( &m_loading_info.state, state );
}

void MainApp::cancel_load_file()
{
    // Switch to cancel loading if we're currently loading
    SDL_AtomicCAS( &m_loading_info.state, State_Loading, State_CancelLoading );
}

static std::string unzip_first_file( const char *zipfile )
{
    std::string ret;
    mz_zip_archive zip_archive;

    memset( &zip_archive, 0, sizeof( zip_archive ) );

    if ( mz_zip_reader_init_file( &zip_archive, zipfile, 0 ) )
    {
        mz_uint fileCount = mz_zip_reader_get_num_files( &zip_archive );

        if ( fileCount )
        {
            mz_zip_archive_file_stat file_stat;

            if ( mz_zip_reader_file_stat( &zip_archive, 0, &file_stat ) )
            {
                for ( mz_uint i = 0; i < fileCount; i++ )
                {
                    if ( !mz_zip_reader_file_stat( &zip_archive, i, &file_stat ) )
                        continue;

                    if ( file_stat.m_is_directory )
                        continue;

#if defined( _WIN32 )
                    const char *filename = util_basename( file_stat.m_filename );

                    ret = string_format( "%s_%s", std::tmpnam( NULL ), filename );
#else
                    const std::string tstr = string_strftime();
                    const char *filename = util_basename( file_stat.m_filename );
                    const char *dot = strrchr( filename, '.' );
                    int len = dot ? ( dot - filename ) : strlen( filename );

                    ret = string_format( "%s/%.*s_%s.dat", P_tmpdir, len, filename, tstr.c_str() );
#endif
                    if ( mz_zip_reader_extract_to_file( &zip_archive, i, ret.c_str(), 0 ) )
                        break;

                    ret.clear();
                }
            }
        }

        mz_zip_reader_end( &zip_archive );
    }

    return ret;
}

bool MainApp::load_files( const std::vector< std::string> &filenames )
{
    GPUVIS_TRACE_BLOCKF( "%s: %d files", __func__, filenames.size() );

    std::vector < std::string > unpacked_filenames;
    size_t total_filesize = 0;

    for (auto &filenamestr : filenames)
    {
        std::string tmpfile;
        const char *cfilename = filenamestr.c_str();
        const char *ext = strrchr( cfilename, '.' );

        if ( get_state() != State_Idle )
        {
            logf( "[Error] %s failed, currently loading %s.", __func__, m_loading_info.filename_in_progress.c_str() );
            return false;
        }

        if ( ext && 0==strcasecmp( ext, ".zip" ) )
        {
            tmpfile = unzip_first_file( cfilename );
            if ( tmpfile.empty() )
            {
                logf( "[Error] %s (%s) unzip failed: %s", __func__, cfilename, strerror( errno ) );
                return false;
            }

            cfilename = tmpfile.c_str();
        }

        size_t filesize = get_file_size( cfilename );
        if ( 0 == filesize )
        {
            logf( "[Error] %s (%s) failed: %s", __func__, cfilename, strerror( errno ) );
            return false;
        }
        total_filesize += filesize;

        unpacked_filenames.push_back(cfilename);
    }

    assert(!unpacked_filenames.empty());

    /*
    for (auto &filestr : unpacked_filenames)
    {
        const char* filename = filestr.c_str();
        const char *ext = strrchr( filename, '.' );

        m_loading_info.UNUSED_file_format = TRACEFILE_ftrace; // default
        if (0==strcasecmp( ext, ".nvtrc" ))
        {
            m_loading_info.UNUSED_file_format = TRACEFILE_nv;
        }
    }
    */

    set_state( State_Loading, unpacked_filenames[0].c_str() );

    // if we're loading a log and we already have a log loaded, merge them (FIXME: this should be explicitly decided at a higher level, not implicit here)
    //m_loading_info.UNUSED_merge_load = (NULL != m_trace_win);

    //if (!m_loading_info.UNUSED_merge_load)
    {
        delete m_trace_win;
        m_trace_win = new TraceWin( unpacked_filenames, total_filesize );
    }

    m_loading_info.inputfiles = unpacked_filenames;
    m_loading_info.win = m_trace_win;
    m_loading_info.thread = SDL_CreateThread( thread_func, "eventloader", &m_loading_info );
    if ( !m_loading_info.thread )
    {
        logf( "[Error] %s: SDL_CreateThread failed.", __func__ );

        delete m_trace_win;
        m_trace_win = NULL;

        set_state( State_Idle );
        return false;
    }

    return true;
}

// See notes at top of gpuvis_graph.cpp for explanation of these events.
static bool is_amd_timeline_event( const trace_event_t &event )
{
    if ( !event.seqno )
        return false;

    const char *context = get_event_field_val( event, "context", NULL );
    const char *timeline = get_event_field_val( event, "timeline", NULL );

    if ( !context || !timeline )
        return false;

    return ( event.is_fence_signaled() ||
             !strcmp( event.name, "amdgpu_cs_ioctl" ) ||
             !strcmp( event.name, "amdgpu_sched_run_job" ) );
}

static void add_sched_switch_pid_comm( trace_info_t &trace_info, const trace_event_t &event,
                                       const char *pidstr, const char *commstr )
{
    int pid = atoi( get_event_field_val( event, pidstr ) );

    if ( pid )
    {
        const char *comm = get_event_field_val( event, commstr );

        // If this pid is not in our pid_comm map or it is a sched_switch
        //  pid we already added, then map the pid -> the latest comm value
        if ( !trace_info.pid_comm_map.get_val( pid ) ||
             trace_info.sched_switch_pid_comm_map.get_val( pid ) )
        {
            // Add to pid_comm map
            trace_info.pid_comm_map.set_val( pid, comm );

            // And add to sched_switch pid_comm map
            trace_info.sched_switch_pid_comm_map.set_val( pid, comm );
        }
    }
}

TraceEvents::~TraceEvents()
{
    for ( trace_event_t &event : m_events )
    {
        if ( event.fields )
        {
            delete [] event.fields;
            event.fields = NULL;
            event.numfields = 0;
        }
    }
}

// Callback from trace_read.cpp. We mostly just store the events in our array
//  and then init_new_event() does the real work of initializing them later.
int TraceEvents::event_add_cb( const trace_event_t &event )
{
    // Add event to our m_events array
    m_events.push_back( event );

    // 1+ means loading events
    SDL_AtomicAdd( &m_eventsloaded, 1 );

    // Return 1 to cancel loading
    return ( s_app().get_state() == MainApp::State_CancelLoading );
}

void TraceEvents::event_postload_pass(const trace_event_t &event)
{
    // If this is a sched_switch event, see if it has comm info we don't know about.
    // This is the reason we're initializing events in two passes to collect all this data.
    if ( event.is_sched_switch() )
    {
        add_sched_switch_pid_comm( m_trace_info, event, "prev_pid", "prev_comm" );
        add_sched_switch_pid_comm( m_trace_info, event, "next_pid", "next_comm" );
    }
    else if ( event.is_ftrace_print() )
    {
        new_event_ftrace_print( m_events.back() );
    }

    // Record the maximum crtc value we've ever seen
    m_crtc_max = std::max< int >( m_crtc_max, event.crtc );
}

int SDLCALL MainApp::thread_func( void *data )
{
    util_time_t t0 = util_get_time();

    loading_info_t *loading_info = ( loading_info_t *)data;
    TraceEvents &trace_events = loading_info->win->m_trace_events;
    //tracefile_type_t file_format = loading_info->UNUSED_file_format;
    //bool merge_load = loading_info->UNUSED_merge_load;

    trace_info_t &trace_info_output = trace_events.m_trace_info;
    trace_info_output.trim_trace = s_opts().getb( OPT_TrimTrace );

    std::vector<trace_info_t> inputfiles_traceinfos;

    EventCallback trace_cb = std::bind( &TraceEvents::event_add_cb, &trace_events, _1 );

    for (auto &filenamestr : loading_info->inputfiles)
    {
        const char* cfilename = filenamestr.c_str();

        GPUVIS_TRACE_BLOCKF( "read_trace_file: %s", cfilename );
        logf( "Reading trace file %s...", cfilename );
        s_app().set_state( State_Loading, cfilename );

        inputfiles_traceinfos.emplace_back();
        trace_info_t &this_file_trace_info = inputfiles_traceinfos.back();
        this_file_trace_info.trim_trace = trace_info_output.trim_trace;

        bool read_success = true;
        const char *ext = strrchr( cfilename, '.' );
        if ( 0 == strcasecmp( ext, ".nvtrc" ) )
        {
            read_success = read_nvtrc_file( cfilename, trace_events.m_strpool, this_file_trace_info, trace_cb );
        }
        else
        {
            int ret = read_trace_file( cfilename, trace_events.m_strpool,
                                       this_file_trace_info, trace_cb );
            if (ret < 0)
            {
                read_success = false;
            }
        }

        if ( !read_success )
        {
            logf( "[Error] read_trace_file(%s) failed.", cfilename );

            loading_info->inputfiles.clear();

            // -1 means loading error
            SDL_AtomicSet( &trace_events.m_eventsloaded, -1 );
            s_app().set_state( State_Idle );
            return -1;
        }
    }

    assert(loading_info->inputfiles.size() == inputfiles_traceinfos.size());

<<<<<<< HEAD
     // ADAM:FIXME: merge infos properly
    //assert(false);
    // SKETCH:
    //1. sanity-check compatiblity of merged traces
    for (const trace_info_t& traceinfo : inputfiles_traceinfos)
    {
        if (traceinfo.cpus != inputfiles_traceinfos[0].cpus)
=======
        trace_events.m_trace_info.m_tracestart = loading_info->tracestart;
        trace_events.m_trace_info.m_tracelen = loading_info->tracelen;
        loading_info->tracestart = 0;
        loading_info->tracelen = 0;

        EventCallback trace_cb = std::bind( &TraceEvents::new_event_cb, &trace_events, _1 );
        int ret = read_trace_file( filename, trace_events.m_strpool,
                                   trace_events.m_trace_info, trace_cb );
        if ( ret < 0 )
>>>>>>> bce9a0d8
        {
            logf( "[Warning] merged traces come from sources with mismatched cpu counts.");
        }
        if (traceinfo.uname != inputfiles_traceinfos[0].uname)
        {
            logf( "[Warning] merged traces come from sources with mismatched unames.");
        }
        if (traceinfo.timestamp_in_us != inputfiles_traceinfos[0].timestamp_in_us)
        {
            // this doesn't really need to be terminal - no other code in gpuvis right now seems to care - but it would be extremely confusing
            logf( "[Error] read_trace_file(%s) failed; merged traces are based on different units of time.", traceinfo.file.c_str());

            loading_info->inputfiles.clear();

            // -1 means loading error
            SDL_AtomicSet( &trace_events.m_eventsloaded, -1 );
            s_app().set_state( State_Idle );
            return -1;
        }
    }

    // sanity-check consistency of log time ranges and cache them
    std::vector<int64_t> min_ts, max_ts;
    uint32_t max_cpus_found = 0;
    max_ts.resize(inputfiles_traceinfos.size());
    min_ts.resize(inputfiles_traceinfos.size());
    for (unsigned int i=0; i<inputfiles_traceinfos.size(); ++i)
    {
        int64_t per_cpu_min_ts = INT64_MAX;
        int64_t per_cpu_max_ts = 0;

        // sanity-check consistency of cpu counts while we're here!
        assert(inputfiles_traceinfos[i].cpu_info.size() == inputfiles_traceinfos[i].cpus);
        max_cpus_found = std::max(max_cpus_found, inputfiles_traceinfos[i].cpus);

        if ( !inputfiles_traceinfos[i].cpu_info.empty() )
        {
            for (auto cpuinfo : inputfiles_traceinfos[i].cpu_info)
            {
                per_cpu_max_ts = std::max(per_cpu_max_ts, cpuinfo.max_ts);
                per_cpu_min_ts = std::min(per_cpu_min_ts, cpuinfo.min_ts);
            }
            // verify that file's idea of min ts is the same as derived from per-cpu min ts
            assert(per_cpu_min_ts == inputfiles_traceinfos[i].min_file_ts);

            min_ts[i] = per_cpu_min_ts;
            max_ts[i] = per_cpu_max_ts;
        }
    }

    // check log time ranges for disjointedness as another sanity check
    if (inputfiles_traceinfos.size() > 1)
    {
        for (unsigned int i=0; i<inputfiles_traceinfos.size(); ++i)
        {
            int64_t min_disjointedness_found = INT64_MAX;
            for (unsigned int j=0; j<inputfiles_traceinfos.size(); ++j)
            {
                if (i!=j)
                {
                    int64_t gap = std::max(min_ts[i],min_ts[j]) - std::min(max_ts[i],max_ts[j]);
                    min_disjointedness_found = std::min(min_disjointedness_found, gap);
                }
            }

            if (min_disjointedness_found > 0)
            {
                logf( "[Warning] trace(%s) is %" PRId64 "us disjoint from any other trace's time range", inputfiles_traceinfos[i].file.c_str(), min_disjointedness_found);
                //assert(false);//ADAM
            }
        }
    }

    //ADAM:checkme: write merged version to trace_events.m_trace_info
    // SKETCH:
    assert(!inputfiles_traceinfos.empty());
    trace_info_output = inputfiles_traceinfos[0];
    trace_info_output.cpus = max_cpus_found;
    trace_info_output.cpu_info.resize(trace_info_output.cpus);
    for (unsigned int i=1; i<inputfiles_traceinfos.size(); ++i)
    {
        trace_info_t &this_file_trace_info = inputfiles_traceinfos[i];
        trace_info_output.file += " + " + this_file_trace_info.file;
        trace_info_output.uname += " + " + this_file_trace_info.uname;

        for (unsigned int j=0; j<this_file_trace_info.cpu_info.size(); ++j)
        {
            cpu_info_t &this_cpu_info = this_file_trace_info.cpu_info[j];
            trace_info_output.cpu_info[j].entries += this_cpu_info.entries;
            trace_info_output.cpu_info[j].overrun += this_cpu_info.overrun;
            trace_info_output.cpu_info[j].commit_overrun += this_cpu_info.commit_overrun;
            trace_info_output.cpu_info[j].bytes += this_cpu_info.bytes;
            trace_info_output.cpu_info[j].oldest_event_ts = std::min(this_cpu_info.oldest_event_ts, trace_info_output.cpu_info[j].oldest_event_ts);
            trace_info_output.cpu_info[j].now_ts = std::max(this_cpu_info.now_ts, trace_info_output.cpu_info[j].now_ts);
            trace_info_output.cpu_info[j].dropped_events += this_cpu_info.dropped_events;
            trace_info_output.cpu_info[j].read_events += this_cpu_info.read_events;
            trace_info_output.cpu_info[j].file_offset = 0; // n/a
            trace_info_output.cpu_info[j].file_size = 0; // n/a
            trace_info_output.cpu_info[j].min_ts = std::min(this_cpu_info.min_ts, trace_info_output.cpu_info[j].min_ts);
            trace_info_output.cpu_info[j].max_ts = std::max(this_cpu_info.max_ts, trace_info_output.cpu_info[j].max_ts);
            trace_info_output.cpu_info[j].events += this_cpu_info.events;
            trace_info_output.cpu_info[j].tot_events += this_cpu_info.tot_events;
        }

        trace_info_output.min_file_ts = std::min(this_file_trace_info.min_file_ts, trace_info_output.min_file_ts); // ?
        trace_info_output.trim_trace = trace_info_output.trim_trace || this_file_trace_info.trim_trace;
        trace_info_output.trimmed_ts = std::min(this_file_trace_info.trimmed_ts, trace_info_output.trimmed_ts); // ?

        // note: merged pid-related results could be pretty misleading if logs aren't actually from the same machine and in a similar timeframe :(
        trace_info_output.tgid_pids.m_map.insert(this_file_trace_info.tgid_pids.m_map.begin(), this_file_trace_info.tgid_pids.m_map.end());
        trace_info_output.pid_tgid_map.m_map.insert(this_file_trace_info.pid_tgid_map.m_map.begin(), this_file_trace_info.pid_tgid_map.m_map.end());
        trace_info_output.pid_comm_map.m_map.insert(this_file_trace_info.pid_comm_map.m_map.begin(), this_file_trace_info.pid_comm_map.m_map.end());
        trace_info_output.sched_switch_pid_comm_map.m_map.insert(this_file_trace_info.sched_switch_pid_comm_map.m_map.begin(), this_file_trace_info.sched_switch_pid_comm_map.m_map.end());
    }

    {
        GPUVIS_TRACE_BLOCK( "trace_init_or_merge" );

        float time_load = util_time_to_ms( t0, util_get_time() );

        //if (false && !merge_load) // FIXME - testing
        {
            // Call TraceEvents::init() to sort and initialize all events, etc.
            //trace_events.init(); // ADAM: FIXME: ensure init re-sorts by ts
        }
        //else
        //{
        //    // re-sort and rename additional events etc
            trace_events.postmerge();
        //}

        float time_init = util_time_to_ms( t0, util_get_time() ) - time_load;

        const std::string str = string_format(
                    "Events read: %lu (Load:%.2fms Init:%.2fms) (string chunks:%lu size:%lu)",
                    trace_events.m_events.size(), time_load, time_init,
                    trace_events.m_strpool.m_alloc.m_chunks.size(), trace_events.m_strpool.m_alloc.m_totsize );
        logf( "%s", str.c_str() );

#if !defined( GPUVIS_TRACE_UTILS_DISABLE )
        printf( "%s\n", str.c_str() );
#endif
    }

    loading_info->inputfiles.clear();

    // 0 means events have all all been loaded
    SDL_AtomicSet( &trace_events.m_eventsloaded, 0 );
    s_app().set_state( State_Idle );

    return 0;
}

void MainApp::init( int argc, char **argv )
{
    parse_cmdline( argc, argv );

    imgui_set_custom_style( s_clrs().getalpha( col_ThemeAlpha ) );

    logf( "Welcome to gpuvis\n" );
    logf( " " );

    imgui_set_scale( s_opts().getf( OPT_Scale ) );
}

#if SDL_VERSIONNUM( SDL_MAJOR_VERSION, SDL_MINOR_VERSION, SDL_PATCHLEVEL ) < SDL_VERSIONNUM( 2, 0, 5 )
int SDL_GetWindowBordersSize( SDL_Window *window, int *top, int *left, int *bottom, int *right )
{
    *top = 0;
    *left = 0;
    *bottom = 0;
    *right = 0;

    return -1;
}
#endif

static void sdl_setwindow_icon( SDL_Window *window )
{
#include "gpuvis_icon.c"

    SDL_Surface *surface = SDL_CreateRGBSurfaceFrom(
                s_icon.pixel_data,
                s_icon.width,
                s_icon.height,
                s_icon.bytes_per_pixel * 8,
                s_icon.width * s_icon.bytes_per_pixel,
                IM_COL32( 0xff, 0, 0, 0 ),
                IM_COL32( 0, 0xff, 0, 0 ),
                IM_COL32( 0, 0, 0xff, 0 ),
                IM_COL32( 0, 0, 0, 0xff ) );

    SDL_SetWindowIcon( window, surface );
}

#ifdef WIN32
typedef HRESULT WINAPI setdpitype( int v );

static void SetHighDPI()
{
    HMODULE h = LoadLibrary( "Shcore.dll" );

    if ( h )
    {
        setdpitype *sd = ( setdpitype * )GetProcAddress( h, "SetProcessDpiAwareness" );
        if ( sd )
        {
            // Call: SetProcessDpiAwareness( PROCESS_SYSTEM_DPI_AWARE );
            sd( 2 );
        }
    }
}
#else
static void SetHighDPI()
{
}
#endif

SDL_Window *MainApp::create_window( const char *title )
{
    int x, y, w, h;
    SDL_Window *window;

    get_window_pos( x, y, w, h );

    window = SDL_CreateWindow( title, x, y, w, h,
		SDL_WINDOW_OPENGL | SDL_WINDOW_RESIZABLE | SDL_WINDOW_ALLOW_HIGHDPI);
    sdl_setwindow_icon( window );

    return window;
}

void MainApp::shutdown( SDL_Window *window )
{
    GPUVIS_TRACE_BLOCK( __func__ );

    if ( window )
    {
        // Write main window position / size to ini file.
        int x, y, w, h;
        int top, left, bottom, right;

        SDL_GetWindowBordersSize( window, &top, &left, &bottom, &right );
        SDL_GetWindowPosition( window, &x, &y );
        SDL_GetWindowSize( window, &w, &h );

        save_window_pos( x - left, y - top, w, h );
    }

    if ( m_loading_info.thread )
    {
        // Cancel any file loading going on.
        cancel_load_file();

        // Wait for our thread to die.
        SDL_WaitThread( m_loading_info.thread, NULL );
        m_loading_info.thread = NULL;
    }

    set_state( State_Idle );

    delete m_trace_win;
    m_trace_win = NULL;
}

void MainApp::render_save_filename()
{
    struct stat st;
    float w = imgui_scale( 300.0f );
    bool window_appearing = ImGui::IsWindowAppearing();
    bool do_save = s_actions().get( action_return );

    // Text label
    ImGui::Text( "%s", m_saving_info.title.c_str() );

    // New filename input text field
    if ( imgui_input_text2( "New Filename:", m_saving_info.filename_buf, w, 0 ) || window_appearing )
    {
        m_saving_info.errstr.clear();
        m_saving_info.filename_new = get_realpath( m_saving_info.filename_buf );

        if ( !m_saving_info.filename_new.empty() &&
             ( m_saving_info.filename_new != m_saving_info.filename_orig ) &&
             !stat( m_saving_info.filename_new.c_str(), &st ) )
        {
            m_saving_info.errstr = string_format( "WARNING: %s exists", m_saving_info.filename_new.c_str() );
        }
    }

    // Set focus to input text on first pass through
    if ( window_appearing )
        ImGui::SetKeyboardFocusHere( -1 );

    // Spew out any error / warning messages
    if ( !m_saving_info.errstr.empty() )
        ImGui::TextColored( ImVec4( 1, 0, 0, 1 ), "%s", m_saving_info.errstr.c_str() );

    bool disabled = m_saving_info.filename_new.empty() ||
            ( m_saving_info.filename_new == m_saving_info.filename_orig );

    // Save button
    {
        ImGuiCol idx = disabled ? ImGuiCol_TextDisabled : ImGuiCol_Text;
        ImGuiButtonFlags flags = disabled ? ImGuiButtonFlags_Disabled : 0;

        ImGui::PushStyleColor( ImGuiCol_Text, ImGui::GetStyleColorVec4( idx ) );
        do_save |= ImGui::ButtonEx( "Save", ImVec2( w / 3.0f, 0 ), flags );
        ImGui::PopStyleColor();
    }

    bool close_popup = false;
    if ( do_save && !disabled )
        close_popup = m_saving_info.save_cb( m_saving_info );

    // Cancel button (or escape key)
    ImGui::SameLine();
    if ( ImGui::Button( "Cancel", ImVec2( w / 3.0f, 0 ) ) ||
         s_actions().get( action_escape ) )
    {
        close_popup = true;
    }

    if ( close_popup )
    {
        ImGui::CloseCurrentPopup();

        m_saving_info.filename_buf[ 0 ] = 0;
        m_saving_info.title.clear();
        m_saving_info.filename_new.clear();
        m_saving_info.filename_orig.clear();
        m_saving_info.errstr.clear();
    }
}

static void imgui_setnextwindowsize( float w, float h, float x = -1.0f, float y = -1.0f )
{
    if ( x >= 0.0f )
    {
        ImGui::SetNextWindowPos( ImVec2( imgui_scale( x ), imgui_scale( y ) ),
                                 ImGuiCond_FirstUseEver );
    }

    ImGui::SetNextWindowSize( ImVec2( imgui_scale( w ), imgui_scale( h ) ),
                              ImGuiCond_FirstUseEver );
}

static void render_help_entry( const char *hotkey, const char *desc )
{
    const char *colon = strchr( desc, ':' );

    ImGui::Text( "%s", s_textclrs().bright_str( hotkey ).c_str() );
    ImGui::NextColumn();

    if ( colon )
    {
        int len = ( int )( colon - desc );
        const char *clr_def = s_textclrs().str( TClr_Def );
        const char *clr_brightcomp = s_textclrs().str( TClr_BrightComp );

        ImGui::Text( "%s%.*s%s:%s", clr_brightcomp, len, desc, clr_def, colon + 1 );
    }
    else
    {
        ImGui::Text( "%s", desc );
    }
    ImGui::NextColumn();

    ImGui::Separator();
}

void MainApp::render()
{
    if ( m_trace_win && m_trace_win->m_open )
    {
        float w = ImGui::GetIO().DisplaySize.x;
        float h = ImGui::GetIO().DisplaySize.y;

        ImGui::SetNextWindowPos( ImVec2( 0, 0 ), ImGuiCond_Always );
        ImGui::SetNextWindowSizeConstraints( ImVec2( w, h ), ImVec2( w, h ) );

        m_trace_win->render();
    }
    else if ( m_trace_win )
    {
        delete m_trace_win;
        m_trace_win = NULL;
    }
    else if ( !m_show_scale_popup && m_loading_info.inputfiles.empty() )
    {
        // If we have no main window and nothing to load, show the console
        m_show_gpuvis_console = true;
    }

    // Render dialogs only if the scale popup dialog isn't up
    if ( !m_show_scale_popup )
    {
        if ( m_focus_gpuvis_console )
        {
            ImGui::SetWindowFocus( "Gpuvis Console" );
            m_show_gpuvis_console = true;
            m_focus_gpuvis_console = false;
        }
        if ( m_show_gpuvis_console )
        {
            imgui_setnextwindowsize( 600, 600, 4, 4 );

            render_console();
        }

        if ( m_show_imgui_test_window )
        {
            imgui_setnextwindowsize( 800, 600 );

            ImGui::ShowDemoWindow( &m_show_imgui_test_window );
        }

        if ( m_show_imgui_style_editor )
        {
            imgui_setnextwindowsize( 800, 600 );

            ImGui::Begin( "Style Editor", &m_show_imgui_style_editor );
            ImGui::ShowStyleEditor();
            ImGui::End();
        }

        if ( m_show_imgui_metrics_editor )
        {
            ImGui::ShowMetricsWindow( &m_show_imgui_metrics_editor );
        }

        if ( m_show_font_window )
        {
            imgui_setnextwindowsize( 800, 600 );

            ImGui::Begin( "Font Options", &m_show_font_window );
            render_font_options();
            ImGui::End();
        }

        if ( m_show_color_picker )
        {
            imgui_setnextwindowsize( 800, 600 );

            ImGui::Begin( "Color Configuration", &m_show_color_picker );
            render_color_picker();
            ImGui::End();
        }

        if ( !m_show_trace_info.empty() && is_trace_loaded() )
        {
            bool show_trace_info = !!m_trace_win;

            if ( show_trace_info )
            {
                imgui_setnextwindowsize( 800, 600 );

                ImGui::Begin( m_show_trace_info.c_str(), &show_trace_info );
                m_trace_win->trace_render_info();
                ImGui::End();

                if ( s_actions().get( action_escape ) )
                    show_trace_info = false;
            }

            if ( !show_trace_info )
                m_show_trace_info.clear();
        }

        if ( !m_saving_info.title.empty() && !ImGui::IsPopupOpen( "Save Filename" ) )
            ImGui::OpenPopup( "Save Filename" );
        if ( ImGui::BeginPopupModal( "Save Filename", NULL, ImGuiWindowFlags_AlwaysAutoResize ) )
        {
            render_save_filename();
            ImGui::EndPopup();

            m_show_help = false;
        }

        if ( m_show_help && !ImGui::IsPopupOpen( "GpuVis Help" ) )
        {
            ImGui::OpenPopup( "GpuVis Help" );

            imgui_setnextwindowsize( 600, 600 );
        }
        if ( ImGui::BeginPopupModal( "GpuVis Help", &m_show_help, 0 ) )
        {
            static const struct
            {
                const char *hotkey;
                const char *desc;
            } s_help[] =
            {
                { "Ctrl+click drag", "Graph: Select area" },
                { "Shift+click drag", "Graph: Zoom selected area" },
                { "Mousewheel", "Graph: Zoom in / out" },
                { "Alt down", "Graph: Hide labels" },
            };
            int graph_entry_count = 0;

            if ( imgui_begin_columns( "gpuvis_help", { "Hotkey", "Description" } ) )
                ImGui::SetColumnWidth( 0, imgui_scale( 170.0f ) );

            for ( const Actions::actionmap_t &map : s_actions().m_actionmap )
            {
                if ( map.desc )
                {
                    bool is_graph_section = !strncmp( map.desc, "Graph: ", 7 );
                    const std::string hotkey = s_actions().hotkey_str( map.action );

                    if ( is_graph_section && !graph_entry_count )
                    {
                        // If this is the first "Graph: " entry, sneak the mouse actions in
                        for ( size_t i = 0; i < ARRAY_SIZE( s_help ); i++ )
                            render_help_entry( s_help[ i ].hotkey, s_help[ i ].desc );
                    }

                    render_help_entry( hotkey.c_str(), map.desc );

                    graph_entry_count += is_graph_section;
                }
            }

            ImGui::EndColumns();

            if ( s_actions().get( action_escape ) )
            {
                m_show_help = false;
                ImGui::CloseCurrentPopup();
            }

            ImGui::EndPopup();
        }
    }

    if ( m_show_scale_popup && !ImGui::IsPopupOpen( "Display Scaling" ) )
        ImGui::OpenPopup( "Display Scaling" );
    if ( ImGui::BeginPopupModal( "Display Scaling", NULL, ImGuiWindowFlags_AlwaysAutoResize ) )
    {
        ImGui::Text( "Are you running on a high resolution display?" );
        ImGui::Text( " You can update settings in Font Options dialog." );

        ImGui::Separator();

        if ( ImGui::Button( "Yes", ImVec2( 150, 0 ) ) )
        {
            ImGui::CloseCurrentPopup();
            m_show_scale_popup = false;
        }

        ImGui::SameLine();
        if ( ImGui::Button( "No", ImVec2( 150, 0 ) ) )
        {
            s_opts().setf( OPT_Scale, 1.0f );
            m_font_main.m_changed = true;
            ImGui::CloseCurrentPopup();
            m_show_scale_popup = false;
        }

        ImGui::EndPopup();
    }
}

void MainApp::update()
{
    if ( !m_loading_info.inputfiles.empty() && ( get_state() == State_Idle ) )
    {
        load_files( m_loading_info.inputfiles );
    }

    if ( ( m_font_main.m_changed || m_font_small.m_changed ) &&
         !ImGui::IsMouseDown( 0 ) )
    {
        imgui_set_scale( s_opts().getf( OPT_Scale ) );

        ImGui_ImplSdlGL3_InvalidateDeviceObjects();
        load_fonts();
    }
}

void MainApp::load_fonts()
{
    // Clear all font texture data, ttf data, glyphs, etc.
    ImGui::GetIO().Fonts->Clear();

    // Add main font
    m_font_main.load_font( "$imgui_font_main$", "Roboto Regular", 14.0f );

    // Add small font
    m_font_small.load_font( "$imgui_font_small$", "Roboto Condensed", 14.0f );


    // Reset max rect size for the print events so they'll redo the CalcTextSize for the
    //  print graph row backgrounds (in graph_render_print_timeline).
    if ( m_trace_win )
        m_trace_win->m_trace_events.invalidate_ftraceprint_colors();

    if ( s_ini().GetFloat( "scale", -1.0f ) == -1.0f )
    {
        s_ini().PutFloat( "scale", s_opts().getf( OPT_Scale ) );

        m_show_scale_popup = true;
    }
}

void MainApp::get_window_pos( int &x, int &y, int &w, int &h )
{
    x = s_ini().GetInt( "win_x", SDL_WINDOWPOS_CENTERED );
    y = s_ini().GetInt( "win_y", SDL_WINDOWPOS_CENTERED );
    w = s_ini().GetInt( "win_w", 1280 );
    h = s_ini().GetInt( "win_h", 1024 );
}

void MainApp::save_window_pos( int x, int y, int w, int h )
{
    s_ini().PutInt( "win_x", x );
    s_ini().PutInt( "win_y", y );
    s_ini().PutInt( "win_w", w );
    s_ini().PutInt( "win_h", h );
}

/*
 * TraceWin
 */
bool TraceWin::graph_marker_valid( int idx0 )
{
    return ( m_graph.ts_markers[ idx0 ] != INT64_MAX );
}

void TraceWin::graph_marker_set( size_t index, int64_t ts, const char *str )
{
    m_graph.ts_markers[ index ] = str ? timestr_to_ts( str ) : ts;

    if ( ts == INT64_MAX )
        m_graph.marker_bufs[ index ][ 0 ] = 0;
    else
        strcpy_safe( m_graph.marker_bufs[ index ],
                     ts_to_timestr( m_graph.ts_markers[ index ], 4 ).c_str() );

    if ( graph_marker_valid( 0 ) && graph_marker_valid( 1 ) )
    {
        strcpy_safe( m_graph.marker_delta_buf,
                     ts_to_timestr( m_graph.ts_markers[ 1 ] - m_graph.ts_markers[ 0 ], 4 ).c_str() );
    }
}

uint32_t TraceWin::ts_to_eventid( int64_t ts )
{
    // When running a debug build w/ ASAN on, the lower_bound function is
    //  horribly slow so we cache the timestamp to event ids.
    uint32_t *peventid = m_ts_to_eventid_cache.get_val( ts );
    if ( peventid )
        return *peventid;

    trace_event_t x;
    const std::vector< trace_event_t > &events = m_trace_events.m_events;

    x.ts = ts;

    auto eventidx = std::lower_bound( events.begin(), events.end(), x,
        []( const trace_event_t &f1, const trace_event_t &f2 ) {
            return f1.ts < f2.ts;
        } );

    uint32_t id = eventidx - events.begin();

    if ( id >= events.size() )
        id = events.size() - 1;

    m_ts_to_eventid_cache.set_val( ts, id );
    return id;
}

uint32_t TraceWin::timestr_to_eventid( const char *buf )
{
    int64_t ts = timestr_to_ts( buf );

    return ts_to_eventid( ts );
}

const char *filter_get_key_func( StrPool *strpool, const char *name, size_t len )
{
    return strpool->getstr( name, len );
}

const char *filter_get_keyval_func( trace_info_t *trace_info, const trace_event_t *event,
                                    const char *name, char ( &buf )[ 64 ] )
{
    if ( !strcasecmp( name, "name" ) )
    {
        return event->name;
    }
    else if ( !strcasecmp( name, "comm" ) )
    {
        return event->comm;
    }
    else if ( !strcasecmp( name, "user_comm" ) )
    {
        return event->user_comm;
    }
    else if ( !strcasecmp( name, "id" ) )
    {
        snprintf_safe( buf, "%u", event->id );
        return buf;
    }
    else if ( !strcasecmp( name, "pid" ) )
    {
        snprintf_safe( buf, "%d", event->pid );
        return buf;
    }
    else if ( !strcasecmp( name, "tgid" ) )
    {
        int *tgid = trace_info->pid_tgid_map.get_val( event->pid );

        snprintf_safe( buf, "%d", tgid ? *tgid : 0 );
        return buf;
    }
    else if ( !strcasecmp( name, "ts" ) )
    {
        snprintf_safe( buf, "%.6f", event->ts * ( 1.0 / NSECS_PER_MSEC ) );
        return buf;
    }
    else if ( !strcasecmp( name, "cpu" ) )
    {
        snprintf_safe( buf, "%u", event->cpu );
        return buf;
    }
    else if ( !strcasecmp( name, "duration" ) )
    {
        if ( !event->has_duration() )
            buf[ 0 ] = 0;
        else
            snprintf_safe( buf, "%.6f", event->duration * ( 1.0 / NSECS_PER_MSEC ) );
        return buf;
    }

    for ( uint32_t i = 0; i < event->numfields; i++ )
    {
        const event_field_t &field = event->fields[ i ];

        // We can compare pointers since they're from same string pool
        if ( name == field.key )
            return field.value;
    }

    return "";
}

const std::vector< uint32_t > *TraceEvents::get_tdopexpr_locs( const char *name, std::string *err )
{
    std::vector< uint32_t > *plocs;
    uint32_t hashval = hashstr32( name );

    if ( err )
        err->clear();

    // Try to find whatever our name hashed to. Name should be something like:
    //   $name=drm_vblank_event
    plocs = m_tdopexpr_locs.get_locations_u32( hashval );
    if ( plocs )
        return plocs;

    // Not found - check if we've tried and failed with this name before.
    if ( m_failed_commands.find( hashval ) != m_failed_commands.end() )
        return NULL;

    // If the name has a tdop expression variable prefix, try compiling it
    if ( strchr( name, '$' ) )
    {
        std::string errstr;
        tdop_get_key_func get_key_func = std::bind( filter_get_key_func, &m_strpool, _1, _2 );
        class TdopExpr *tdop_expr = tdopexpr_compile( name, get_key_func, errstr );

        if ( !tdop_expr )
        {
            if ( err )
                *err = errstr;
            else
                logf( "[Error] compiling '%s': %s", name, errstr.c_str() );
        }
        else
        {
            for ( trace_event_t &event : m_events )
            {
                const char *ret;
                tdop_get_keyval_func get_keyval_func = std::bind( filter_get_keyval_func, &m_trace_info, &event, _1, _2 );

                ret = tdopexpr_exec( tdop_expr, get_keyval_func );
                if ( ret[ 0 ] )
                    m_tdopexpr_locs.add_location_u32( hashval, event.id );
            }

            tdopexpr_delete( tdop_expr );
        }
    }

    // Try to find this name/expression again and add to failed list if we miss again
    plocs = m_tdopexpr_locs.get_locations_u32( hashval );
    if ( !plocs )
        m_failed_commands.insert( hashval );

    return plocs;
}

const std::vector< uint32_t > *TraceEvents::get_comm_locs( const char *name )
{
    return m_comm_locs.get_locations_str( name );
}

const std::vector< uint32_t > *TraceEvents::get_sched_switch_locs( int pid, switch_t switch_type )
{
    return ( switch_type == SCHED_SWITCH_PREV ) ?
                m_sched_switch_prev_locs.get_locations_u32( pid ) :
                m_sched_switch_next_locs.get_locations_u32( pid );
}

const std::vector< uint32_t > *TraceEvents::get_timeline_locs( const char *name )
{
    return m_amd_timeline_locs.get_locations_str( name );
}

// Pass a string like "gfx_249_91446"
const std::vector< uint32_t > *TraceEvents::get_gfxcontext_locs( uint32_t gfxcontext_hash )
{
    return m_gfxcontext_locs.get_locations_u32( gfxcontext_hash );
}

uint32_t row_pos_t::get_row( int64_t min_ts, int64_t max_ts )
{
    uint32_t row = 0;

    for ( ; row < m_row_pos.size(); row++ )
    {
        int64_t ts_end_prev = INT64_MIN;
        int64_t ts_start_next = INT64_MAX;

        // Find first element with start time >= min_ts
        auto &rpos = m_row_pos[ row ];
        auto idx = rpos.lower_bound( min_ts );

        if ( idx != rpos.end() )
        {
            // Got item with start time >= our min_ts.
            ts_start_next = idx->first;

            if ( idx != rpos.begin() )
            {
                // Get previous item end time
                --idx;
                ts_end_prev = idx->second;
            }
        }
        else
        {
            // No items start after us - grab last item in map
            auto idx2 = rpos.rbegin();

            // Get end of last item ever
            if ( idx2 != rpos.rend() )
                ts_end_prev = idx2->second;
        }

        // If start of next item is greater than our end
        // And end of previous item is less than our start
        if ( ( ts_start_next >= max_ts ) && ( ts_end_prev <= min_ts ) )
            break;
    }

    if ( row >= m_row_pos.size() )
        row = 0;

    auto &rpos = m_row_pos[ row ];
    rpos[ min_ts ] = max_ts;

    m_rows = std::max< uint32_t >( m_rows, row + 1 );
    return row;
}

void TraceEvents::update_fence_signaled_timeline_colors()
{
    float label_sat = s_clrs().getalpha( col_Graph_TimelineLabelSat );
    float label_alpha = s_clrs().getalpha( col_Graph_TimelineLabelAlpha );

    for ( auto &timeline_locs : m_amd_timeline_locs.m_locs.m_map )
    {
        std::vector< uint32_t > &locs = timeline_locs.second;

        for ( uint32_t index : locs )
        {
            trace_event_t &fence_signaled = m_events[ index ];

            if ( fence_signaled.is_fence_signaled() &&
                 is_valid_id( fence_signaled.id_start ) )
            {
                uint32_t hashval = hashstr32( fence_signaled.user_comm );

                // Mark this event as autogen'd color so it doesn't get overwritten
                fence_signaled.flags |= TRACE_FLAG_AUTOGEN_COLOR;
                fence_signaled.color = imgui_col_from_hashval( hashval, label_sat, label_alpha );
            }
        }
    }
}

void TraceEvents::update_tgid_colors()
{
    float label_sat = s_clrs().getalpha( col_Graph_PrintLabelSat );
    float label_alpha = s_clrs().getalpha( col_Graph_PrintLabelAlpha );

    for ( auto &it : m_trace_info.tgid_pids.m_map )
    {
        tgid_info_t &tgid_info = it.second;

        tgid_info.color = imgui_col_from_hashval( tgid_info.hashval,
                                                  label_sat, label_alpha );

        TextClr clr( tgid_info.color );
        const char *commstr = comm_from_pid( tgid_info.tgid, "<...>" );

        tgid_info.commstr_clr = m_strpool.getstrf( "%s%s%s", clr.str(),
                                                   commstr, s_textclrs().str( TClr_Def ) );
        tgid_info.commstr = commstr;
    }

    for ( const auto &cpu_locs : m_sched_switch_cpu_locs.m_locs.m_map )
    {
        const std::vector< uint32_t > &locs = cpu_locs.second;

        for ( uint32_t idx : locs )
        {
            uint32_t hashval;
            float alpha = label_alpha;
            size_t len = ( size_t )-1;
            trace_event_t &sched_switch = m_events[ idx ];
            const char *prev_comm = get_event_field_val( sched_switch, "prev_comm" );
            const char *prev_pid = get_event_field_val( sched_switch, "prev_pid" );

            if ( !strncmp( prev_comm,      "swapper/", 8 ) )
                len = 8;
            else if ( !strncmp( prev_comm, "kworker/", 8 ) )
                len = 8;
            else if ( !strncmp( prev_comm, "watchdog/", 9 ) )
                len = 9;
            else if ( !strncmp( prev_comm, "ksoftirqd/", 10 ) )
                len = 10;
            else if ( !strncmp( prev_comm, "migration/", 10 ) )
                len = 10;

            if ( len != ( size_t )-1 )
            {
                sched_switch.flags |= TRACE_FLAG_SCHED_SWITCH_SYSTEM_EVENT;
                alpha = 0.3f;
            }

            // Hash comm and pid to get color
            hashval = hashstr32( prev_comm, len );

            // If this is a system event, just use the prev_comm entry
            if ( !( sched_switch.flags & TRACE_FLAG_SCHED_SWITCH_SYSTEM_EVENT ) )
                hashval = hashstr32( prev_pid, ( size_t )-1, hashval );

            sched_switch.flags |= TRACE_FLAG_AUTOGEN_COLOR;
            sched_switch.color = imgui_col_from_hashval( hashval, label_sat, alpha );
        }
    }
}

const char *TraceEvents::comm_from_pid( int pid, const char *def )
{
    const char *const *comm = m_trace_info.pid_comm_map.get_val( pid );

    if ( !comm && !def )
        return NULL;

    return m_strpool.getstrf( "%s-%d", comm ? *comm : def, pid );
}

const char *TraceEvents::tgidcomm_from_pid( int pid )
{
    const char **mapped_comm = m_pid_commstr_map.get_val( pid );

    if ( mapped_comm )
        return *mapped_comm;

    const tgid_info_t *tgid_info = tgid_from_pid( pid );
    const char *comm = comm_from_pid( pid, "<...>" );

    if ( tgid_info )
    {
        comm = m_strpool.getstrf( "%s (%s)", comm, tgid_info->commstr_clr );
    }

    // Add pid / comm mapping
    m_pid_commstr_map.get_val( pid, comm );

    return comm;
}

const char *TraceEvents::tgidcomm_from_commstr( const char *comm )
{
    // Parse comm string to get pid. Ie: mainthread-1324
    const char *pidstr = comm ? strrchr( comm, '-' ) : NULL;

    if ( pidstr )
    {
        int pid = atoi( pidstr + 1 );

        return tgidcomm_from_pid( pid );
    }

    return comm;
}

const tgid_info_t *TraceEvents::tgid_from_pid( int pid )
{
    int *tgid = m_trace_info.pid_tgid_map.get_val( pid );

    return tgid ? m_trace_info.tgid_pids.get_val( *tgid ) : NULL;
}

const tgid_info_t *TraceEvents::tgid_from_commstr( const char *comm )
{
    const char *pidstr = comm ? strrchr( comm, '-' ) : NULL;

    if ( pidstr )
    {
        int pid = atoi( pidstr + 1 );

        return tgid_from_pid( pid );
    }

    return NULL;
}

uint32_t TraceEvents::get_event_gfxcontext_hash( const trace_event_t &event )
{
    if ( event.seqno )
    {
        const char *context = get_event_field_val( event, "context", NULL );
        const char *timeline = get_event_field_val( event, "timeline", NULL );

        if ( timeline && context )
        {
            char buf[ 128 ];

            snprintf_safe( buf, "%s_%s_%u", timeline, context, event.seqno );
            return hashstr32( buf );
        }
    }

    return 0;
}

std::string TraceEvents::get_ftrace_ctx_str( const trace_event_t &event )
{
    if ( event.seqno != UINT32_MAX )
    {
        return string_format( " %s[ctx=%u]%s", s_textclrs().str( TClr_Bright ),
                              event.seqno, s_textclrs().str( TClr_Def ) );
    }

    return "";
}

void TraceEvents::init_sched_switch_event( trace_event_t &event )
{
    const char *prev_pid_str = get_event_field_val( event, "prev_pid" );
    const char *next_pid_str = get_event_field_val( event, "next_pid" );

    if ( *prev_pid_str && *next_pid_str )
    {
        int prev_pid = atoi( prev_pid_str );
        int next_pid = atoi( next_pid_str );
        const std::vector< uint32_t > *plocs;

        // Seems that sched_switch event.pid is equal to the event prev_pid field.
        // We're running with this in several bits of code in gpuvis_graph, so assert it's true.
        assert( prev_pid == event.pid );

        // Look in the sched_switch next queue for an event that said we were starting up.
        plocs = get_sched_switch_locs( prev_pid, TraceEvents::SCHED_SWITCH_NEXT );
        if ( plocs )
        {
            const trace_event_t &event_prev = m_events[ plocs->back() ];

            // TASK_RUNNING (0): On the run queue
            // TASK_INTERRUPTABLE (1): Sleeping but can be woken up
            // TASK_UNINTERRUPTABLE (2): Sleeping but can't be woken up by a signal
            // TASK_STOPPED (4): Stopped process by job control signal or ptrace
            // TASK_TRACED (8): Task is being monitored by other process (such as debugger)
            // TASK_ZOMBIE (32): Finished but waiting for parent to call wait() to cleanup
            int prev_state = atoi( get_event_field_val( event, "prev_state" ) );
            int task_state = prev_state & ( TASK_REPORT_MAX - 1 );

            if ( task_state == 0 )
                event.flags |= TRACE_FLAG_SCHED_SWITCH_TASK_RUNNING;

            event.duration = event.ts - event_prev.ts;

            m_sched_switch_time_total += event.duration;
            m_sched_switch_time_pid.m_map[ prev_pid ] += event.duration;

            // Add this event to the sched switch CPU timeline locs array
            m_sched_switch_cpu_locs.add_location_u32( event.cpu, event.id );
        }

        m_sched_switch_prev_locs.add_location_u32( prev_pid, event.id );
        m_sched_switch_next_locs.add_location_u32( next_pid, event.id );

        //$ TODO mikesart: This is messing up the m_comm_locs event counts
        if ( prev_pid != event.pid )
        {
            const char *comm = comm_from_pid( prev_pid );
            if ( comm )
                m_comm_locs.add_location_str( comm, event.id );
        }
        if ( next_pid != event.pid )
        {
            const char *comm = comm_from_pid( next_pid );
            if ( comm )
                m_comm_locs.add_location_str( comm, event.id );
        }
    }
}

void TraceEvents::init_sched_process_fork( trace_event_t &event )
{
    // parent_comm=glxgears parent_pid=23543 child_comm=glxgears child_pid=23544
    int tgid = atoi( get_event_field_val( event, "parent_pid", "0" ) );
    int pid = atoi( get_event_field_val( event, "child_pid", "0" ) );
    const char *tgid_comm = get_event_field_val( event, "parent_comm", NULL );
    const char *child_comm = get_event_field_val( event, "child_comm", NULL );

    if ( tgid && pid && tgid_comm && child_comm )
    {
        tgid_info_t *tgid_info = m_trace_info.tgid_pids.get_val_create( tgid );

        if ( !tgid_info->tgid )
        {
            tgid_info->tgid = tgid;
            tgid_info->hashval += hashstr32( tgid_comm );
        }
        tgid_info->add_pid( tgid );
        tgid_info->add_pid( pid );

        // Add to our pid --> comm map
        m_trace_info.pid_comm_map.get_val( tgid, tgid_comm );
        m_trace_info.pid_comm_map.get_val( pid, child_comm );

        // tgid --> tgid, pid --> tgid
        m_trace_info.pid_tgid_map.get_val( tgid, tgid );
        m_trace_info.pid_tgid_map.get_val( pid, tgid );
    }
}

void TraceEvents::init_amd_timeline_event( trace_event_t &event )
{
    uint32_t gfxcontext_hash = get_event_gfxcontext_hash( event );
    const char *timeline = get_event_field_val( event, "timeline" );

    // Add this event under the "gfx", "sdma0", etc timeline map
    m_amd_timeline_locs.add_location_str( timeline, event.id );

    // Add this event under our "gfx_ctx_seq" or "sdma0_ctx_seq", etc. map
    m_gfxcontext_locs.add_location_u32( gfxcontext_hash, event.id );

    // Grab the event locations for this event context
    const std::vector< uint32_t > *plocs = get_gfxcontext_locs( gfxcontext_hash );
    if ( plocs->size() > 1 )
    {
        // First event.
        const trace_event_t &event0 = m_events[ plocs->front() ];

        // Event right before the event we just added.
        auto it = plocs->rbegin() + 1;
        const trace_event_t &event_prev = m_events[ *it ];

        // Assume the user comm is the first comm event in this set.
        event.user_comm = event0.comm;

        // Point the event we just added to the previous event in this series
        event.id_start = event_prev.id;

        if ( event.is_fence_signaled() )
        {
            // Mark all the events in this series as timeline events
            for ( uint32_t idx : *plocs )
            {
                m_events[ idx ].flags |= TRACE_FLAG_TIMELINE;
            }
        }
    }
}

void TraceEvents::init_i915_event( trace_event_t &event )
{
    i915_type_t event_type = get_i915_reqtype( event );

    if ( event_type == i915_reqwait_begin )
    {
        m_i915.reqwait_begin_locs.add_location( event );
    }
    else if ( event_type == i915_reqwait_end )
    {
        std::vector< uint32_t > *plocs = m_i915.reqwait_begin_locs.get_locations( event );

        if ( plocs )
        {
            bool ringno_is_class_instance;
            uint32_t ringno = TraceLocationsRingCtxSeq::get_i915_ringno( event, &ringno_is_class_instance );
            trace_event_t &event_begin = m_events[ plocs->back() ];

            event_begin.duration = event.ts - event_begin.ts;
            event.duration = event_begin.duration;

            if ( ringno != ( uint32_t )-1 )
            {
                char buf[ 64 ];
                uint32_t hashval;

                event.graph_row_id = ( uint32_t )-1;

                // Point i915_request_wait_end to i915_request_wait_begin
                event.id_start = event_begin.id;
                // Point i915_request_wait_begin to i915_request_wait_end
                event_begin.id_start = event.id;

                if ( ringno_is_class_instance )
                    hashval = m_strpool.getu32f( "i915_reqwait %s%u", get_i915_engine_str( buf, ringno ), ringno >> 4 );
                else
                    hashval = m_strpool.getu32f( "i915_reqwait ring%u", ringno );

                m_i915.reqwait_end_locs.add_location_u32( hashval, event.id );
            }
        }
    }
    else if ( event_type < i915_req_Max )
    {
        // Queue, Add, Submit, In, Notify, Out
        m_i915.gem_req_locs.add_location( event );

        if ( event_type == i915_req_Queue )
            m_i915.req_queue_locs.add_location( event );
    }
}

static int64_t normalize_vblank_diff( int64_t diff )
{
    static const int64_t rates[] =
    {
        66666666, // 15Hz
        33333333, // 30Hz
        16666666, // 60Hz
        11111111, // 90Hz
        10526315, // 95Hz
        8333333,  // 120Hz
        6944444,  // 144Hz
        6060606,  // 165Hz
        4166666,  // 240Hz
    };

    for ( size_t i = 0; i < ARRAY_SIZE( rates ); i++ )
    {
        int64_t pct = 10000 * ( diff - rates[ i ]  ) / rates[ i ];

        // If the diff is < 1.0% off this common refresh rate, use it.
        if ( ( pct > -100 ) && ( pct < 100 ) )
            return rates[ i ];
    }

    return diff;
}

void TraceEvents::init_new_event_vblank( trace_event_t &event )
{
    // See if we have a drm_vblank_event_queued with the same seq number
    uint32_t seqno = strtoul( get_event_field_val( event, "seq" ), NULL, 10 );
    uint32_t *vblank_queued_id = m_drm_vblank_event_queued.get_val( seqno );

    if ( vblank_queued_id )
    {
        trace_event_t &event_vblank_queued = m_events[ *vblank_queued_id ];

        // If so, set the vblank queued time
        event_vblank_queued.duration = event.ts - event_vblank_queued.ts;
    }

    m_tdopexpr_locs.add_location_str( "$name=drm_vblank_event", event.id );

    /*
     * vblank interval calculations
     */
    if ( m_vblank_info[ event.crtc ].last_vblank_ts )
    {
        int64_t diff = event.ts - m_vblank_info[ event.crtc ].last_vblank_ts;

        // Normalize ts diff to known frequencies
        diff = normalize_vblank_diff( diff );

        // Bump count for this diff ts value
        m_vblank_info[ event.crtc ].diff_ts_count[ diff / 1000 ]++;
        m_vblank_info[ event.crtc ].count++;
    }

    m_vblank_info[ event.crtc ].last_vblank_ts = event.ts;
}

// new_event_cb adds all events to array, this function initializes them.
void TraceEvents::init_new_event( trace_event_t &event )
{
    // If our pid is in the sched_switch pid map, update our comm to the sched_switch
    // value that it recorded.
    const char **comm = m_trace_info.sched_switch_pid_comm_map.get_val( event.pid );
    if ( comm )
    {
        event.comm = m_strpool.getstrf( "%s-%d", *comm, event.pid );
    }

    if ( event.is_vblank() )
    {
        init_new_event_vblank( event );
    }
    else if ( !strcmp( event.name, "drm_vblank_event_queued" ) )
    {
        uint32_t seqno = strtoul( get_event_field_val( event, "seq" ), NULL, 10 );

        if ( seqno )
            m_drm_vblank_event_queued.set_val( seqno, event.id );
    }

    // Add this event comm to our comm locations map (ie, 'thread_main-1152')
    m_comm_locs.add_location_str( event.comm, event.id );

    // Add this event name to event name map
    if ( event.is_vblank() )
    {
        // Add vblanks as "drm_vblank_event1", etc
        uint32_t hashval = m_strpool.getu32f( "%s%d", event.name, event.crtc );

        m_eventnames_locs.add_location_u32( hashval, event.id );
    }
    else
    {
        m_eventnames_locs.add_location_str( event.name, event.id );
    }

    if ( !strcmp( event.name, "sched_process_exec" ) )
    {
        // pid, old_pid, filename
        const char *filename = get_event_field_val( event, "filename" );

        filename = strrchr( filename, '/' );
        if ( filename )
        {
            // Add pid --> comm map if it doesn't already exist
            filename = m_strpool.getstr( filename + 1 );
            m_trace_info.pid_comm_map.get_val( event.pid, filename );
        }
    }
    else if ( !strcmp( event.name, "sched_process_exit" ) )
    {
        const char *pid_comm = get_event_field_val( event, "comm", NULL );

        if ( pid_comm )
            m_trace_info.pid_comm_map.set_val( event.pid, pid_comm );
    }
#if 0
    // Disabled for now. Need to figure out how to prevent sudo, bash, etc from becoming the parent. Ie:
    //    <...>-7860  [021]  3726.235512: sched_process_fork:   comm=sudo pid=7860 child_comm=sudo child_pid=7861
    //    <...>-7861  [010]  3726.825033: sched_process_fork:   comm=glxgears pid=7861 child_comm=glxgears child_pid=7862
    //    <...>-7861  [010]  3726.825304: sched_process_fork:   comm=glxgears pid=7861 child_comm=glxgears child_pid=7863
    else if ( !strcmp( event.name, "sched_process_fork" ) )
    {
        init_sched_process_fork( event );
    }
#endif

    if ( event.is_sched_switch() )
    {
        init_sched_switch_event( event );
    }
    else if ( is_amd_timeline_event( event ) )
    {
        init_amd_timeline_event( event );
    }
    else if ( event.seqno && !event.is_ftrace_print() )
    {
        init_i915_event( event );
    }

    if ( !strcmp( event.name, "amdgpu_job_msg" ) )
    {
        const char *msg = get_event_field_val( event, "msg", NULL );
        uint32_t gfxcontext_hash = get_event_gfxcontext_hash( event );

        if ( msg && msg[ 0 ] && gfxcontext_hash )
            m_gfxcontext_msg_locs.add_location_u32( gfxcontext_hash, event.id );
    }

    // 1+ means loading events
    SDL_AtomicAdd( &m_eventsloaded, 1 );
}

TraceEvents::tracestatus_t TraceEvents::get_load_status( uint32_t *count )
{
    int eventsloaded = SDL_AtomicGet( &m_eventsloaded );

    if ( eventsloaded > 0 )
    {
        if ( count )
            *count = eventsloaded & ~0x40000000;

        return ( eventsloaded & 0x40000000 ) ?
                    Trace_Initializing : Trace_Loading;
    }
    else if ( !eventsloaded )
    {
        if ( count )
            *count = m_events.size();
        return Trace_Loaded;
    }

    if ( count )
        *count = 0;
    return Trace_Error;
}

void TraceEvents::calculate_vblank_info()
{
    // Go through all the vblank crtcs
    for ( uint32_t i = 0; i < m_vblank_info.size(); i++ )
    {
        if ( !m_vblank_info[ i ].count )
            continue;

        uint32_t median = m_vblank_info[ i ].count / 2;

        for ( const auto &x : m_vblank_info[ i ].diff_ts_count )
        {
            if ( x.second >= median )
            {
                // This is the median tsdiff
                int64_t diff = x.first * 1000;

                m_vblank_info[ i ].median_diff_ts = diff;

                std::string str = ts_to_timestr( diff, 2 );
                const std::string desc = string_format( "Show vblank crtc%u markers (~%s)", i, str.c_str() );

                s_opts().setdesc( OPT_RenderCrtc0 + i, desc );
                break;
            }

            median -= x.second;
        }
    }
}

void TraceEvents::init()
{
    // Set m_eventsloaded initializing bit
    SDL_AtomicSet( &m_eventsloaded, 0x40000000 );

    for ( const trace_event_t& event : m_events )
    {
        event_postload_pass( event );
    }

    m_vblank_info.resize( m_crtc_max + 1 );

    s_opts().set_crtc_max( m_crtc_max );

    m_tdopexpr_locs.clear();
    m_comm_locs.clear();
    m_eventnames_locs.clear();
    m_gfxcontext_locs.clear();
    m_gfxcontext_msg_locs.clear();
    m_amd_timeline_locs.clear();
    m_sched_switch_prev_locs.clear();
    m_sched_switch_next_locs.clear();
    m_sched_switch_cpu_locs.clear();
    m_i915.reqwait_begin_locs.clear();
    m_i915.reqwait_end_locs.clear();
    m_i915.gem_req_locs.clear();
    m_i915.req_locs.clear();

    {
        // Initialize events...
        GPUVIS_TRACE_BLOCKF( "init_new_events: %lu events", m_events.size() );

        for ( trace_event_t &event : m_events )
            init_new_event( event );
    }

    // Figure out median vblank intervals
    calculate_vblank_info();

    // Init amd event durations
    calculate_amd_event_durations();

    // Init intel event durations
    calculate_i915_req_event_durations();
    calculate_i915_reqwait_event_durations();

    // Init print column information
    calculate_event_print_info();

    // Remove tgid groups with single threads
    remove_single_tgids();

    // Update tgid colors
    update_tgid_colors();

    std::vector< INIEntry > entries = s_ini().GetSectionEntries( "$imgui_eventcolors$" );

    // Restore event colors
    for ( const INIEntry &entry : entries )
    {
        const std::string &eventname = entry.first;
        const std::string &val = entry.second;

        if ( !val.empty() )
        {
            uint32_t color = std::stoull( val, NULL, 0 );

            set_event_color( eventname.c_str(), color );
        }
    }
}

void TraceEvents::postmerge()
{
    // sanitize data

    // sort big pile of data - from potentially disparate sources - by ts
    auto sortfunc = []( const trace_event_t& a, const trace_event_t& b )
    {
        return a.ts < b.ts;
    };
    std::sort( m_events.begin(), m_events.end(), sortfunc );

    // generate event ids
    for ( uint32_t idx = 0; idx < m_events.size(); ++idx )
    {
        assert( m_events[ idx ].id == INVALID_ID );
        m_events[ idx ].id = idx;
    }

    // (re)scan data

    this->init();
}

void TraceEvents::remove_single_tgids()
{
    std::unordered_map< int, tgid_info_t > &tgid_pids = m_trace_info.tgid_pids.m_map;

    for ( auto it = tgid_pids.begin(); it != tgid_pids.end(); )
    {
        tgid_info_t &tgid_info = it->second;

        // If this tgid has only itself as a thread, remove it
        if ( ( tgid_info.pids.size() == 1 ) && ( tgid_info.pids[ 0 ] == tgid_info.tgid ) )
            it = tgid_pids.erase( it );
        else
            it++;
    }
}

void TraceEvents::set_event_color( const std::string &eventname, ImU32 color )
{
    const std::vector< uint32_t > *plocs =
            m_eventnames_locs.get_locations_str( eventname.c_str() );

    if ( plocs )
    {
        s_ini().PutUint64( eventname.c_str(), color, "$imgui_eventcolors$" );

        for ( uint32_t idx : *plocs )
        {
            trace_event_t &event = m_events[ idx ];

            // If it's not an autogen'd color, set new color
            if ( !( event.flags & TRACE_FLAG_AUTOGEN_COLOR ) )
                event.color = color;
        }
    }
}

/*
  From conversations with Andres and Pierre-Loup...

  These are the important events:

  amdgpu_cs_ioctl:
    this event links a userspace submission with a kernel job
    it appears when a job is received from userspace
    dictates the userspace PID for the whole unit of work
      ie, the process that owns the work executing on the gpu represented by the bar
    only event executed within the context of the userspace process

  amdgpu_sched_run_job:
    links a job to a dma_fence object, the queue into the HW event
    start of the bar in the gpu timeline; either right now if no job is running, or when the currently running job finishes

  *fence_signaled:
    job completed
    dictates the end of the bar

  notes:
    amdgpu_cs_ioctl and amdgpu_sched_run_job have a common job handle

  We want to match: timeline, context, seqno.

    There are separate timelines for each gpu engine
    There are two dma timelines (one per engine)
    And 8 compute timelines (one per hw queue)
    They are all concurrently executed
      Most apps will probably only have a gfx timeline
      So if you populate those lazily it should avoid clogging the ui

  Andres warning:
    btw, expect to see traffic on some queues that was not directly initiated by an app
    There is some work the kernel submits itself and that won't be linked to any cs_ioctl

  Example:

  ; userspace submission
    SkinningApp-2837 475.1688: amdgpu_cs_ioctl:      sched_job=185904, timeline=gfx, context=249, seqno=91446, ring_name=ffff94d7a00d4694, num_ibs=3

  ; gpu starting job
            gfx-477  475.1689: amdgpu_sched_run_job: sched_job=185904, timeline=gfx, context=249, seqno=91446, ring_name=ffff94d7a00d4694, num_ibs=3

  ; job completed
         <idle>-0    475.1690: fence_signaled:       driver=amd_sched timeline=gfx context=249 seqno=91446
 */
void TraceEvents::calculate_amd_event_durations()
{
    std::vector< uint32_t > erase_list;
    std::vector< trace_event_t > &events = m_events;
    float label_sat = s_clrs().getalpha( col_Graph_TimelineLabelSat );
    float label_alpha = s_clrs().getalpha( col_Graph_TimelineLabelAlpha );

    // Go through gfx, sdma0, sdma1, etc. timelines and calculate event durations
    for ( auto &timeline_locs : m_amd_timeline_locs.m_locs.m_map )
    {
        uint32_t graph_row_id = 0;
        int64_t last_fence_signaled_ts = 0;
        std::vector< uint32_t > &locs = timeline_locs.second;
        // const char *name = m_strpool.findstr( timeline_locs.first );

        // Erase all timeline events with single entries or no fence_signaled
        locs.erase( std::remove_if( locs.begin(), locs.end(),
                                    [&events]( const uint32_t index )
                                        { return !events[ index ].is_timeline(); }
                                  ),
                    locs.end() );

        if ( locs.empty() )
            erase_list.push_back( timeline_locs.first );

        for ( uint32_t index : locs )
        {
            trace_event_t &fence_signaled = events[ index ];

            if ( fence_signaled.is_fence_signaled() &&
                 is_valid_id( fence_signaled.id_start ) )
            {
                trace_event_t &amdgpu_sched_run_job = events[ fence_signaled.id_start ];
                int64_t start_ts = amdgpu_sched_run_job.ts;

                // amdgpu_cs_ioctl   amdgpu_sched_run_job   fence_signaled
                //       |-----------------|---------------------|
                //       |user-->          |hw-->                |
                //                                               |
                //          amdgpu_cs_ioctl  amdgpu_sched_run_job|   fence_signaled
                //                |-----------------|------------|--------|
                //                |user-->          |hwqueue-->  |hw->    |
                //                                                        |

                // Our starting location will be the last fence signaled timestamp or
                //  our amdgpu_sched_run_job timestamp, whichever is larger.
                int64_t hw_start_ts = std::max< int64_t >( last_fence_signaled_ts, amdgpu_sched_run_job.ts );

                // Set duration times
                fence_signaled.duration = fence_signaled.ts - hw_start_ts;
                amdgpu_sched_run_job.duration = hw_start_ts - amdgpu_sched_run_job.ts;

                if ( is_valid_id( amdgpu_sched_run_job.id_start ) )
                {
                    trace_event_t &amdgpu_cs_ioctl = events[ amdgpu_sched_run_job.id_start ];

                    amdgpu_cs_ioctl.duration = amdgpu_sched_run_job.ts - amdgpu_cs_ioctl.ts;

                    start_ts = amdgpu_cs_ioctl.ts;
                }

                // If our start time stamp is greater than the last fence time stamp then
                //  reset our graph row back to the top.
                if ( start_ts > last_fence_signaled_ts )
                    graph_row_id = 0;
                fence_signaled.graph_row_id = graph_row_id++;

                last_fence_signaled_ts = fence_signaled.ts;

                uint32_t hashval = hashstr32( fence_signaled.user_comm );

                // Mark this event as autogen'd color so it doesn't get overwritten
                fence_signaled.flags |= TRACE_FLAG_AUTOGEN_COLOR;
                fence_signaled.color = imgui_col_from_hashval( hashval, label_sat, label_alpha );
            }
        }
    }

    for ( uint32_t hashval : erase_list )
    {
        // Completely erase timeline rows with zero entries.
        m_amd_timeline_locs.m_locs.m_map.erase( hashval );
    }
}

// Old:
//  i915_gem_request_add        dev=%u, ring=%u, ctx=%u, seqno=%u, global=%u
//  i915_gem_request_submit     dev=%u, ring=%u, ctx=%u, seqno=%u, global=%u
//  i915_gem_request_in         dev=%u, ring=%u, ctx=%u, seqno=%u, global=%u, port=%u
//  i915_gem_request_out        dev=%u, ring=%u, ctx=%u, seqno=%u, global=%u, port=%u
//  i915_gem_request_wait_begin dev=%u, ring=%u, ctx=%u, seqno=%u, global=%u, blocking=%u, flags=0x%x
//  i915_gem_request_wait_end   ring=%u, ctx=%u, seqno=%u, global=%u
//  i915_gem_request_queue      dev=%u, ring=%u, ctx=%u, seqno=%u, flags=0x%x
//  intel_engine_notify         dev=%u, ring=%u, seqno=$u, waiters=%u

// New (in v4.17):
//  engine is "uabi_class:instance" u16 pairs stored as 'class':'instance' in ftrace file.
//    class: I915_ENGINE_CLASS_RENDER, _COPY, _VIDEO, _VIDEO_ENHANCE
//  i915_request_add            dev=0, engine=0:0, hw_id=9, ctx=30, seqno=2032, global=0
//  i915_request_submit**       dev=0, engine=0:0, hw_id=9, ctx=30, seqno=6, global=0
//  i915_request_in**           dev=0, engine=0:0, hw_id=9, ctx=30, seqno=3, prio=0, global=708, port=0
//  i915_request_out**          dev=0, engine=0:0, hw_id=9, ctx=30, seqno=10552, global=12182, completed?=1
//  i915_request_wait_begin     dev=0, engine=0:0, hw_id=9, ctx=30, seqno=120, global=894, blocking=0, flags=0x1
//  i915_request_wait_end       dev=0, engine=0:0, hw_id=9, ctx=30, seqno=105, global=875
//  i915_request_queue          dev=0, engine=0:0, hw_id=9, ctx=30, seqno=26, flags=0x0
//  intel_engine_notify         dev=0, engine=0:0, seqno=11923, waiters=1

// [**] Tracepoints only available w/ CONFIG_DRM_I915_LOW_LEVEL_TRACEPOINTS Kconfig enabled.

// Svetlana:
//  i915_request_queue: interrupt handler (should have tid of user space thread)

// Notes from tursulin_ on #intel-gfx (Thanks Tvrtko!):
//   'completed' you can detect preemption with
//     if not 'completed' you know the same requests will be re-appearing at some later stage to run some more
//   'waiters' means if anyone is actually listening for this event
//   'blocking' you probably don't care about
//   'priority' is obviously context priority which scheduler uses to determine who runs first
//     for instance page flips get elevated priority so any request which contains data dependencies associated with that page flip will get priority bumped
//     (and so can trigger preemption on other stuff)
//   oh and btw, if you start "parsing" preemption, once you have a completed=0 notification the global seqno next time might be different
//   so you use ctx and seqno fields to track request lifetime and global seqno for execution timeline
//   ctx+seqno+engine for uniqueness

i915_type_t get_i915_reqtype( const trace_event_t &event )
{
    if ( !strcmp( event.name, "intel_engine_notify" ) )
        return i915_req_Notify;

    if ( !strncmp( event.name, "i915_", 5 ) )
    {
        if ( strstr( event.name, "_request_queue" ) )
            return i915_req_Queue;
        else if ( strstr( event.name, "_request_add" ) )
            return i915_req_Add;
        else if ( strstr( event.name, "_request_submit" ) )
            return i915_req_Submit;
        else if ( strstr( event.name, "_request_in" ) )
            return i915_req_In;
        else if ( strstr( event.name, "_request_out" ) )
            return i915_req_Out;
        else if ( strstr( event.name, "_request_wait_begin" ) )
            return i915_reqwait_begin;
        else if ( strstr( event.name, "_request_wait_end" ) )
            return i915_reqwait_end;
    }

    return i915_req_Max;
}

static bool intel_set_duration( trace_event_t *event0, trace_event_t *event1, uint32_t color_index )
{
    if ( event0 && event1 && !event1->has_duration() && ( event1->ts >= event0->ts ) )
    {
        event1->duration = event1->ts - event0->ts;
        event1->color_index = color_index;
        event1->id_start = event0->id;
        return true;
    }

    return false;
}

void TraceEvents::calculate_i915_reqwait_event_durations()
{
    for ( auto &req_locs : m_i915.reqwait_end_locs.m_locs.m_map )
    {
        row_pos_t row_pos;
        std::vector< uint32_t > &locs = req_locs.second;
        // const char *name = m_strpool.findstr( req_locs.first );

        for ( uint32_t idx : locs )
        {
            trace_event_t &event = m_events[ idx ];
            trace_event_t &event_begin = m_events[ event.id_start ];
            uint32_t row = row_pos.get_row( event_begin.ts, event.ts );

            event_begin.graph_row_id = row;
            event.graph_row_id = row;
        }

        m_row_count.m_map[ req_locs.first ] = row_pos.m_rows;
    }
}

void TraceEvents::calculate_i915_req_event_durations()
{
    // Our map should have events with the same ring/ctx/seqno
    for ( auto &req_locs : m_i915.gem_req_locs.m_locs.m_map )
    {
        uint32_t ringno = ( uint32_t )-1;
        bool ringno_is_class_instance = false;
        trace_event_t *events[ i915_req_Max ] = { NULL };
        std::vector< uint32_t > &locs = req_locs.second;

        for ( uint32_t index : locs )
        {
            trace_event_t &event = m_events[ index ];
            i915_type_t event_type = get_i915_reqtype( event );

            // i915_reqwait_begin/end handled elsewhere...
            assert( event_type <= i915_req_Out );

            events[ event_type ] = &event;

            if ( ringno == ( uint32_t )-1 )
            {
                ringno = TraceLocationsRingCtxSeq::get_i915_ringno( event, &ringno_is_class_instance );
            }
        }

        // Notify shouldn't be set yet. It only has a ring and global seqno, no ctx.
        // If we have request_in, search for the corresponding notify.
        if ( !events[ i915_req_Notify ] && events[ i915_req_In ] )
        {
            // Try to find the global seqno from our request_in event
            const char *globalstr = get_event_field_val( *events[ i915_req_In ], "global_seqno", NULL );

            if ( !globalstr )
                globalstr = get_event_field_val( *events[ i915_req_In ], "global", NULL );
            if ( globalstr )
            {
                uint32_t global_seqno = strtoul( globalstr, NULL, 10 );
                const std::vector< uint32_t > *plocs =
                        m_i915.gem_req_locs.get_locations( ringno, global_seqno, "0" );

                // We found event(s) that match our ring and global seqno.
                if ( plocs )
                {
                    // Go through looking for an intel_engine_notify event.
                    for ( uint32_t i : *plocs )
                    {
                        trace_event_t &event_notify = m_events[ i ];

                        if ( !strcmp( event_notify.name, "intel_engine_notify" ) )
                        {
                            // Set id_start to point to the request_in event
                            event_notify.id_start = events[ i915_req_In ]->id;

                            // Add our notify event to the event list for this ring/ctx/seqno
                            locs.push_back( event_notify.id );
                            std::sort( locs.begin(), locs.end() );

                            // Set our notify event
                            events[ i915_req_Notify ] = &event_notify;
                            break;
                        }
                    }
                }
            }
        }

        // queue: req_queue -> req_add
        bool set_duration = intel_set_duration( events[ i915_req_Queue ], events[ i915_req_Add ], col_Graph_Bari915Queue );

        // submit-delay: req_add -> req_submit
        set_duration |= intel_set_duration( events[ i915_req_Add ], events[ i915_req_Submit ], col_Graph_Bari915SubmitDelay );

        // execute-delay: req_submit -> req_in
        set_duration |= intel_set_duration( events[ i915_req_Submit ], events[ i915_req_In ], col_Graph_Bari915ExecuteDelay );

        // execute (start to user interrupt): req_in -> engine_notify
        set_duration |= intel_set_duration( events[ i915_req_In ], events[ i915_req_Notify ], col_Graph_Bari915Execute );

        // context-complete-delay (user interrupt to context complete): engine_notify -> req_out
        set_duration |= intel_set_duration( events[ i915_req_Notify ], events[ i915_req_Out ], col_Graph_Bari915CtxCompleteDelay );

        // If we didn't get an intel_engine_notify event, do req_in -> req_out
        set_duration |= intel_set_duration( events[ i915_req_In ], events[ i915_req_Out ], col_Graph_Bari915Execute );

        if ( set_duration )
        {
            char buf[ 64 ];
            uint32_t hashval;
            int pid = events[ i915_req_Queue ] ? events[ i915_req_Queue ]->pid : 0;

            if ( ringno_is_class_instance )
                hashval = m_strpool.getu32f( "i915_req %s%u", get_i915_engine_str( buf, ringno ), ringno >> 4 );
            else
                hashval = m_strpool.getu32f( "i915_req ring%u", ringno );

            for ( uint32_t i = 0; i < i915_req_Max; i++ )
            {
                if ( events[ i ] )
                {
                    // Switch the kernel pids in this group to match the i915_request_queue event (ioctl from user space).
                    if ( pid && !events[ i ]->pid )
                        events[ i ]->pid = pid;

                    events[ i ]->graph_row_id = ( uint32_t )-1;
                    m_i915.req_locs.add_location_u32( hashval, events[ i ]->id );
                }
            }
        }
    }

    // Sort the events in the ring maps
    for ( auto &req_locs : m_i915.req_locs.m_locs.m_map )
    {
        row_pos_t row_pos;
        std::vector< uint32_t > &locs = req_locs.second;
        // const char *name = m_strpool.findstr( req_locs.first );

        std::sort( locs.begin(), locs.end() );

        for ( uint32_t idx : locs )
        {
            if ( m_events[ idx ].graph_row_id != ( uint32_t )-1 )
                continue;

            trace_event_t &event = m_events[ idx ];
            const std::vector< uint32_t > *plocs;
            const trace_event_t *pevent = !strcmp( event.name, "intel_engine_notify" ) ?
                        &m_events[ event.id_start ] : &event;

            plocs = m_i915.gem_req_locs.get_locations( *pevent );
            if ( plocs )
            {
                int64_t min_ts = m_events[ plocs->front() ].ts;
                int64_t max_ts = m_events[ plocs->back() ].ts;
                uint32_t row = row_pos.get_row( min_ts, max_ts );

                for ( uint32_t i : *plocs )
                    m_events[ i ].graph_row_id = row;
            }
        }

        m_row_count.m_map[ req_locs.first ] = row_pos.m_rows;
    }
}

const std::vector< uint32_t > *TraceEvents::get_locs( const char *name,
        loc_type_t *ptype, std::string *errstr )
{
    loc_type_t type = LOC_TYPE_Max;
    const std::vector< uint32_t > *plocs = NULL;

    if ( errstr )
        errstr->clear();

    if ( !strcmp( name, "cpu graph" ) )
    {
        type = LOC_TYPE_CpuGraph;

        // Let's try to find the first cpu with some events and give them that
        for ( uint32_t cpu = 0; cpu < m_trace_info.cpus; cpu++ )
        {
            plocs = m_sched_switch_cpu_locs.get_locations_u32( cpu );
            if ( plocs )
                break;
        }
    }
    else if ( get_ftrace_row_info( name ) )
    {
        type = LOC_TYPE_Print;
        plocs = &m_ftrace.print_locs;
    }
    else if ( !strncmp( name, "i915_reqwait ", 13 ) )
    {
        type = LOC_TYPE_i915RequestWait;
        plocs = m_i915.reqwait_end_locs.get_locations_str( name );
    }
    else if ( !strncmp( name, "i915_req ", 9 ) )
    {
        type = LOC_TYPE_i915Request;
        plocs = m_i915.req_locs.get_locations_str( name );
    }
    else if ( !strncmp( name, "plot:", 5 ) )
    {
        GraphPlot *plot = get_plot_ptr( name );

        if ( plot )
        {
            type = LOC_TYPE_Plot;
            plocs = get_tdopexpr_locs( plot->m_filter_str.c_str() );
        }
    }
    else
    {
        size_t len = strlen( name );

        if ( ( len > 3 ) && !strcmp( name + len - 3, " hw" ) )
        {
            // Check for "gfx hw", "comp_1.1.1 hw", etc.
            uint32_t hashval = hashstr32( name, len - 3 );

            type = LOC_TYPE_AMDTimeline_hw;
            plocs = m_amd_timeline_locs.get_locations_u32( hashval );
        }

        if ( !plocs )
        {
            // Check for regular comm type rows
            type = LOC_TYPE_Comm;
            plocs = get_comm_locs( name );

            if ( !plocs )
            {
                // TDOP Expressions. Ie, $name = print, etc.
                type = LOC_TYPE_Tdopexpr;
                plocs = get_tdopexpr_locs( name );

                if ( !plocs )
                {
                    // Timelines: sdma0, gfx, comp_1.2.1, etc.
                    type = LOC_TYPE_AMDTimeline;
                    plocs = get_timeline_locs( name );
                }
            }
        }
    }

    if ( ptype )
        *ptype = plocs ? type : LOC_TYPE_Max;
    return plocs;
}

// Check if an expression is surrounded by parens: "( expr )"
// Assumes no leading / trailing whitespace in expr.
static bool is_surrounded_by_parens( const char *expr )
{
    if ( expr[ 0 ] == '(' )
    {
        int level = 1;

        for ( size_t i = 1; expr[ i ]; i++ )
        {
            if ( expr[ i ] == '(' )
            {
                level++;
            }
            else if ( expr[ i ] == ')' )
            {
                if ( --level == 0 )
                    return !expr[ i + 1 ];
            }
        }
    }

    return false;
}

template < size_t T >
static void add_event_filter( char ( &dest )[ T ], const char *fmt, ... ) ATTRIBUTE_PRINTF( 2, 3 );
template < size_t T >
static void add_event_filter( char ( &dest )[ T ], const char *fmt, ... )
{
    va_list args;
    char expr[ T ];

    va_start( args, fmt );
    vsnprintf_safe( expr, fmt, args );
    va_end( args );

    str_strip_whitespace( dest );

    if ( !dest[ 0 ] )
    {
        strcpy_safe( dest, expr );
    }
    else if ( !strstr_ignore_spaces( dest, expr ) )
    {
        char dest2[ T ];
        bool has_parens = is_surrounded_by_parens( dest );

        strcpy_safe( dest2, dest );
        snprintf_safe( dest, "%s%s%s && (%s)",
                       has_parens ? "" : "(", dest2, has_parens ? "" : ")",
                       expr );
    }
}

template < size_t T >
static void remove_event_filter( char ( &dest )[ T ], const char *fmt, ... ) ATTRIBUTE_PRINTF( 2, 3 );
template < size_t T >
static void remove_event_filter( char ( &dest )[ T ], const char *fmt, ... )
{
    va_list args;
    char expr[ T ];

    va_start( args, fmt );
    vsnprintf_safe( expr, fmt, args );
    va_end( args );

    // Remove '&& expr'
    remove_substrings( dest, "&& %s", expr );
    // Remove 'expr &&'
    remove_substrings( dest, "%s &&", expr );

    for ( int i = 6; i >= 1; i-- )
    {
        // Remove '&& (expr)' strings
        remove_substrings( dest, "&& %.*s%s%.*s", i, "((((((", expr, i, "))))))" );
        // Remove '(expr) &&'
        remove_substrings( dest, "%.*s%s%.*s &&", i, "((((((", expr, i, "))))))" );
    }

    // Remove 'expr'
    remove_substrings( dest, "%s", expr );

    // Remove empty parenthesis
    remove_substrings( dest, "%s", "()" );

    // Remove leading / trailing whitespace
    str_strip_whitespace( dest );
}

TraceWin::TraceWin( const std::vector<std::string> &filenames, size_t total_filesize )
{
    // Note that m_trace_events is possibly being loaded in
    //  a background thread at this moment, so be sure to check
    //  m_eventsloaded before accessing it...

    assert(!filenames.empty());
    if ( filenames.size() == 1 )
    {
        m_title = string_format( "%s (%.2f MB)", filenames[0].c_str(), total_filesize / ( 1024.0f * 1024.0f ) );
    }
    else
    {
        m_title = string_format( "%s + %d more files (%.2f MB)", filenames[0].c_str(), filenames.size()-1, total_filesize / ( 1024.0f * 1024.0f ) );
    }
    m_trace_events.m_filenames = filenames;
    m_trace_events.m_total_filesize = total_filesize;

    strcpy_safe( m_eventlist.timegoto_buf, "0.0" );

    strcpy_safe( m_filter.buf, s_ini().GetStr( "event_filter_buf", "" ) );
    m_filter.enabled = !!m_filter.buf[ 0 ];

    m_graph.saved_locs.resize( action_graph_save_location5 - action_graph_save_location1 + 1 );

    m_frame_markers.init();
    m_create_graph_row_dlg.init();
    m_create_row_filter_dlg.init();
}

TraceWin::~TraceWin()
{
    s_ini().PutStr( "event_filter_buf", m_filter.buf );

    m_graph.rows.shutdown();

    m_frame_markers.shutdown();
    m_create_graph_row_dlg.shutdown();
    m_create_row_filter_dlg.shutdown();

    s_opts().set_crtc_max( -1 );
}

void TraceWin::render()
{
    GPUVIS_TRACE_BLOCK( __func__ );

    uint32_t count = 0;
    TraceEvents::tracestatus_t status = m_trace_events.get_load_status( &count );

    ImGui::Begin( m_title.c_str(), &m_open,
                  ImGuiWindowFlags_MenuBar |
                  ImGuiWindowFlags_NoResize |
                  ImGuiWindowFlags_NoCollapse |
                  ImGuiWindowFlags_NoTitleBar |
                  ImGuiWindowFlags_NoBringToFrontOnFocus );

    s_app().render_menu( "menu_tracewin" );

    if ( status == TraceEvents::Trace_Loaded )
    {
        if ( count )
        {
            if ( !m_inited )
            {
                int64_t last_ts = m_trace_events.m_events.back().ts;

                // Initialize our graph rows first time through.
                m_graph.rows.init( m_trace_events );

                m_graph.length_ts = std::min< int64_t >( last_ts, 40 * NSECS_PER_MSEC );
                m_graph.start_ts = last_ts - m_graph.length_ts;
                m_graph.recalc_timebufs = true;

                m_eventlist.do_gotoevent = true;
                m_eventlist.goto_eventid = ts_to_eventid( m_graph.start_ts + m_graph.length_ts / 2 );
            }

            if ( !s_opts().getb( OPT_ShowEventList ) ||
                 imgui_collapsingheader( "Event Graph", &m_graph.has_focus, ImGuiTreeNodeFlags_DefaultOpen ) )
            {
                graph_render_options();
                graph_render();
            }

            if ( s_opts().getb( OPT_ShowEventList ) &&
                 imgui_collapsingheader( "Event List", &m_eventlist.has_focus, ImGuiTreeNodeFlags_DefaultOpen ) )
            {
                eventlist_render_options();
                eventlist_render();
                eventlist_handle_hotkeys();
            }

            // Render pinned tooltips
            m_ttip.tipwins.set_tooltip( "Pinned Tooltip", &m_ttip.visible, m_ttip.str.c_str() );

            // graph/eventlist didn't handle this action, so just toggle ttip visibility.
            if ( s_actions().get( action_graph_pin_tooltip ) )
                m_ttip.visible = !m_ttip.visible;

            // Render plot, graph rows, filter dialogs, etc
            graph_dialogs_render();

            m_inited = true;
        }
    }
    else if ( status == TraceEvents::Trace_Loading ||
              status == TraceEvents::Trace_Initializing )
    {
        bool loading = ( status == TraceEvents::Trace_Loading );

        ImGui::Text( "%s events %u...", loading ? "Loading" : "Initializing", count );

        if ( ImGui::Button( "Cancel" ) ||
             ( ImGui::IsWindowFocused() && s_actions().get( action_escape ) ) )
        {
            s_app().cancel_load_file();
        }
    }
    else
    {
        ImGui::Text( "Error loading file %s...\n", m_trace_events.m_filenames[0].c_str() ); // ADAM:FIXME:this won't necessarily be the right filename
    }

    ImGui::End();
}

void TraceWin::trace_render_info()
{
    size_t event_count = m_trace_events.m_events.size();

    ImGui::Text( "Total Events: %lu\n", event_count );
    if ( !event_count )
        return;

    const trace_info_t &trace_info = m_trace_events.m_trace_info;

    ImGui::Text( "Trace time: %s",
                 ts_to_timestr( m_trace_events.m_events.back().ts, 4 ).c_str() );
    ImGui::Text( "Trace time start: %s",
                 ts_to_timestr( m_trace_events.m_trace_info.trimmed_ts, 4 ).c_str() );

    ImGui::Text( "Trace cpus: %u", trace_info.cpus );

    if ( !trace_info.uname.empty() )
        ImGui::Text( "Trace uname: %s", trace_info.uname.c_str() );

    if ( !m_graph.rows.m_graph_rows_list.empty() &&
         ImGui::CollapsingHeader( "Graph Row Info" ) )
    {
        int tree_tgid = -1;
        bool display_event = true;

        if ( imgui_begin_columns( "row_info", { "Row Name", "Events", "sched_switch %" } ) )
            ImGui::SetColumnWidth( 0, imgui_scale( 250.0f ) );

        for ( const GraphRows::graph_rows_info_t &info : m_graph.rows.m_graph_rows_list )
        {
            const tgid_info_t *tgid_info = NULL;
            const char *row_name = info.row_name.c_str();
            ftrace_row_info_t *ftrace_row_info = m_trace_events.get_ftrace_row_info( row_name );

            if ( info.type == LOC_TYPE_Comm )
                tgid_info = m_trace_events.tgid_from_commstr( info.row_name.c_str() );

            if ( ( tree_tgid >= 0 ) &&
                 ( !tgid_info || ( tgid_info->tgid != tree_tgid ) ) )
            {
                // Close the tree node
                if ( display_event )
                    ImGui::TreePop();

                tree_tgid = -1;
                display_event = true;
            }

            // If we have tgid_info and it isn't a current tree, create new treenode
            if ( tgid_info && ( tgid_info->tgid != tree_tgid ) )
            {
                size_t count = tgid_info->pids.size();

                // Store current tree tgid
                tree_tgid = tgid_info->tgid;

                display_event = ImGui::TreeNode( &info, "%s (%lu thread%s)",
                                                 tgid_info->commstr_clr, count,
                                                 ( count > 1 ) ? "s" : "" );
                ImGui::NextColumn();
                ImGui::NextColumn();
                ImGui::NextColumn();
            }

            if ( display_event )
            {
                // Indent if we're in a tgid tree node
                if ( tree_tgid >= 0 )
                    ImGui::Indent();

                ImGui::Text( "%s", row_name );

                ImGui::NextColumn();
                ImGui::Text( "%lu", ftrace_row_info ? ftrace_row_info->count : info.event_count );

                if ( info.type == LOC_TYPE_Plot )
                {
                    GraphPlot *plot = m_trace_events.get_plot_ptr( info.row_name.c_str() );

                    if ( plot )
                    {
                        ImGui::SameLine();
                        ImGui::Text( "(minval:%.2f maxval:%.2f)", plot->m_minval, plot->m_maxval );
                    }
                }
                ImGui::NextColumn();

                // Check if this is a comm entry, and we have sched_switch total time
                if ( ( info.type == LOC_TYPE_Comm ) && m_trace_events.m_sched_switch_time_total )
                {
                    const char *pidstr = strrchr( row_name, '-' );

                    if ( pidstr)
                    {
                        // See if we have a total sched_switch count for this pid
                        int64_t *val = m_trace_events.m_sched_switch_time_pid.get_val( atoi( pidstr + 1 ) );

                        if ( val )
                            ImGui::Text( "%.2f%%", *val * 100.0 / m_trace_events.m_sched_switch_time_total );
                    }
                }
                ImGui::NextColumn();

                if ( tree_tgid >= 0 )
                    ImGui::Unindent();
            }
        }

        if ( ( tree_tgid >= 0 ) && display_event )
            ImGui::TreePop();

        ImGui::EndColumns();
    }

    if ( ImGui::CollapsingHeader( "Event info" ) )
    {
        if ( imgui_begin_columns( "event_info", { "Event Name", "Count", "Pct" } ) )
        {
            ImGui::SetColumnWidth( 0, imgui_scale( 200.0f ) );
            ImGui::SetColumnWidth( 1, imgui_scale( 75.0f ) );
        }

        for ( auto item : m_trace_events.m_eventnames_locs.m_locs.m_map )
        {
            const char *eventname = m_trace_events.m_strpool.findstr( item.first );
            const std::vector< uint32_t > &locs = item.second;

            ImGui::Text( "%s", eventname );
            ImGui::NextColumn();
            ImGui::Text( "%lu", locs.size() );
            ImGui::NextColumn();
            ImGui::Text( "%.2f%%", 100.0f * locs.size() / event_count );
            ImGui::NextColumn();
        }

        ImGui::EndColumns();
    }

    if ( !trace_info.cpu_info.empty() &&
         ImGui::CollapsingHeader( "CPU Info" ) )
    {
        if ( imgui_begin_columns( "cpu_stats", { "CPU", "Stats", "Events", "Min ts", "Max ts", "File Size" } ) )
            ImGui::SetColumnWidth( 0, imgui_scale( 75.0f ) );

        for ( uint32_t cpu = 0; cpu < trace_info.cpu_info.size(); cpu++ )
        {
            const cpu_info_t &cpu_info = trace_info.cpu_info[ cpu ];

            // CPU: 0, CPU: 1, etc.
            ImGui::Text( "CPU: %u", cpu );
            ImGui::NextColumn();

            // Stats
            ImGui::BeginGroup();
            if ( cpu_info.entries )
                ImGui::Text( "Entries: %" PRIu64, cpu_info.entries );
            if ( cpu_info.overrun )
                ImGui::Text( "Overrun: %" PRIu64, cpu_info.overrun );
            if ( cpu_info.commit_overrun )
                ImGui::Text( "Commit overrun: %" PRIu64, cpu_info.commit_overrun );
            ImGui::Text( "Bytes: %" PRIu64, cpu_info.bytes );
            ImGui::Text( "Oldest event ts: %s", ts_to_timestr( cpu_info.oldest_event_ts, 6 ).c_str() );
            ImGui::Text( "Now ts: %s", ts_to_timestr( cpu_info.now_ts, 6 ).c_str() );
            if ( cpu_info.dropped_events )
                ImGui::Text( "Dropped events: %" PRIu64, cpu_info.dropped_events );
            ImGui::Text( "Read events: %" PRIu64, cpu_info.read_events );
            //$ ImGui::Text( "file offset: %" PRIu64 "\n", cpu_info.file_offset );
            ImGui::EndGroup();

            if ( ImGui::IsItemHovered() )
            {
                const char *text[] =
                {
                    "Ring buffer stats:",
                    "  Entries: The number of events that are still in the buffer.",
                    "  Overrun: The number of lost events due to overwriting when the buffer was full.",
                    "  Commit overrun: Should always be zero.",
                    "    This gets set if so many events happened within a nested event (ring buffer is re-entrant),",
                    "    that it fills the buffer and starts dropping events.",
                    "  Bytes: Bytes actually read (not overwritten).",
                    "  Oldest event ts: The oldest timestamp in the buffer.",
                    "  Now ts: The current timestamp.",
                    "  Dropped events: Events lost due to overwrite option being off.",
                    "  Read events: The number of events read."
                };
                const char *clr_bright = s_textclrs().str( TClr_Bright );
                const char *clr_def = s_textclrs().str( TClr_Def );

                ImGui::BeginTooltip();
                for ( size_t i = 0; i < ARRAY_SIZE( text ); i++ )
                {
                    const char *str = text[ i ];
                    const char *colon = strchr( str, ':' );

                    if ( colon )
                        ImGui::Text( "%s%.*s%s%s", clr_bright, ( int )( colon - str ), str, clr_def, colon );
                    else
                        ImGui::Text( "%s", str );
                }
                ImGui::EndTooltip();
            }
            ImGui::NextColumn();

            // Events
            ImGui::Text( "%" PRIu64 " / %" PRIu64, cpu_info.events, cpu_info.tot_events );
            ImGui::NextColumn();

            // Min ts
            if ( cpu_info.min_ts != INT64_MAX )
                ImGui::Text( "%s", ts_to_timestr( cpu_info.min_ts, 6 ).c_str() );
            ImGui::NextColumn();

            // Max ts
            if ( cpu_info.max_ts != INT64_MAX )
                ImGui::Text( "%s", ts_to_timestr( cpu_info.max_ts, 6 ).c_str() );
            ImGui::NextColumn();

            // File Size
            if  ( cpu_info.tot_events )
                ImGui::Text( "%" PRIu64 "\n%.2f b/event\n", cpu_info.file_size, ( float )cpu_info.file_size / cpu_info.tot_events );
            else
                ImGui::Text( "%" PRIu64 "\n", cpu_info.file_size );
            ImGui::NextColumn();

            ImGui::Separator();
        }

        ImGui::EndColumns();
    }
}

void TraceWin::graph_center_event( uint32_t eventid )
{
    trace_event_t &event = get_event( eventid );

    m_eventlist.selected_eventid = event.id;
    m_graph.start_ts = event.ts - m_graph.length_ts / 2;
    m_graph.recalc_timebufs = true;
    m_graph.show_row_name = event.comm;
}

bool TraceWin::eventlist_render_popupmenu( uint32_t eventid )
{
    if ( !ImGui::BeginPopup( "EventsListPopup" ) )
        return false;

    imgui_text_bg( ImGui::GetStyleColorVec4( ImGuiCol_Header ), "%s", "Options" );
    ImGui::Separator();

    trace_event_t &event = get_event( eventid );

    std::string label = string_format( "Center event %u on graph", event.id );
    if ( ImGui::MenuItem( label.c_str() ) )
        graph_center_event( eventid );

    // Set / Goto / Clear Markers
    {
        int idx = graph_marker_menuitem( "Set Marker", false, action_graph_set_markerA );
        if ( idx >= 0 )
            graph_marker_set( idx, event.ts );

        idx = graph_marker_menuitem( "Goto Marker", true, action_graph_goto_markerA );
        if ( idx >= 0 )
        {
            m_graph.start_ts = m_graph.ts_markers[ idx ] - m_graph.length_ts / 2;
            m_graph.recalc_timebufs = true;
        }

        idx = graph_marker_menuitem( "Clear Marker", true, action_nil );
        if ( idx >= 0 )
            graph_marker_set( idx, INT64_MAX );
    }

    ImGui::Separator();

    label = string_format( "Add '$name == %s' filter", event.name );
    if ( ImGui::MenuItem( label.c_str() ) )
    {
        remove_event_filter( m_filter.buf, "$name != \"%s\"", event.name );
        add_event_filter( m_filter.buf, "$name == \"%s\"", event.name );
        m_filter.enabled = true;
    }
    label = string_format( "Add '$name != %s' filter", event.name );
    if ( ImGui::MenuItem( label.c_str() ) )
    {
        remove_event_filter( m_filter.buf, "$name == \"%s\"", event.name );
        add_event_filter( m_filter.buf, "$name != \"%s\"", event.name );
        m_filter.enabled = true;
    }

    label = string_format( "Add '$pid == %d' filter", event.pid );
    if ( ImGui::MenuItem( label.c_str() ) )
    {
        remove_event_filter( m_filter.buf, "$pid != %d", event.pid );
        add_event_filter( m_filter.buf, "$pid == %d", event.pid );
        m_filter.enabled = true;
    }
    label = string_format( "Add '$pid != %d' filter", event.pid );
    if ( ImGui::MenuItem( label.c_str() ) )
    {
        remove_event_filter( m_filter.buf, "$pid == %d", event.pid );
        add_event_filter( m_filter.buf, "$pid != %d", event.pid );
        m_filter.enabled = true;
    }

    const tgid_info_t *tgid_info = m_trace_events.tgid_from_pid( event.pid );
    if ( tgid_info )
    {
        ImGui::Separator();

        label = string_format( "Filter process '%s' events", tgid_info->commstr_clr );
        if ( ImGui::MenuItem( label.c_str() ) )
        {
            remove_event_filter( m_filter.buf, "$tgid != %d", tgid_info->tgid );
            add_event_filter( m_filter.buf, "$tgid == %d", tgid_info->tgid );
            m_filter.enabled = true;
        }
        label = string_format( "Hide process '%s' events", tgid_info->commstr_clr );
        if ( ImGui::MenuItem( label.c_str() ) )
        {
            remove_event_filter( m_filter.buf, "$tgid == %d", tgid_info->tgid );
            add_event_filter( m_filter.buf, "$tgid != %d", tgid_info->tgid );
            m_filter.enabled = true;
        }
    }

    if ( !m_filter.events.empty() )
    {
        ImGui::Separator();

        if ( ImGui::MenuItem( "Clear Filter" ) )
        {
            m_filter.buf[ 0 ] = 0;
            m_filter.enabled = true;
        }
    }

    const std::string plot_str = CreatePlotDlg::get_plot_str( event );
    if ( !plot_str.empty() )
    {
        std::string plot_label = std::string( "Create Plot for " ) + plot_str;

        ImGui::Separator();
        if ( ImGui::MenuItem( plot_label.c_str() ) )
            m_create_plot_eventid = event.id;
    }

    ImGui::Separator();

    if ( ImGui::MenuItem( "Set Frame Markers..." ) )
        m_create_filter_eventid = event.id;

    if ( ImGui::MenuItem( "Edit Frame Markers..." ) )
        m_create_filter_eventid = m_trace_events.m_events.size();

    if ( m_frame_markers.m_left_frames.size() &&
         ImGui::MenuItem( "Clear Frame Markers" ) )
    {
        m_frame_markers.m_left_frames.clear();
        m_frame_markers.m_right_frames.clear();
    }

    if ( s_actions().get( action_escape ) )
        ImGui::CloseCurrentPopup();

    ImGui::EndPopup();
    return true;
}

static std::string get_event_fields_str( const trace_event_t &event, const char *eqstr, char sep )
{
    std::string fieldstr;

    if ( event.user_comm != event.comm )
        fieldstr += string_format( "%s%s%s%c", "user_comm", eqstr, event.user_comm, sep );

    for ( uint32_t i = 0; i < event.numfields; i++ )
    {
        std::string buf;
        const char *key = event.fields[ i ].key;
        const char *value = event.fields[ i ].value;

        if ( event.is_ftrace_print() && !strcmp( key, "buf" ) )
        {
            buf = s_textclrs().mstr( value, event.color );
            value = buf.c_str();
        }

        fieldstr += string_format( "%s%s%s%c", key, eqstr, value, sep );
    }

    fieldstr += string_format( "%s%s%s", "system", eqstr, event.system );

    return fieldstr;
}

static float get_keyboard_scroll_lines( float visible_rows )
{
    float scroll_lines = 0.0f;

    if ( ImGui::IsWindowFocused() && s_actions().count() )
    {
        if ( s_actions().get( action_scroll_pagedown ) )
            scroll_lines = std::max< float>( visible_rows - 5, 1 );
        else if ( s_actions().get( action_scroll_pageup ) )
            scroll_lines = std::min< float >( -( visible_rows - 5), -1 );
        else if ( s_actions().get( action_scroll_down ) )
            scroll_lines = 1;
        else if ( s_actions().get( action_scroll_up ) )
            scroll_lines = -1;
        else if ( s_actions().get( action_scroll_home ) )
            scroll_lines = -ImGui::GetScrollMaxY();
        else if ( s_actions().get( action_scroll_end ) )
            scroll_lines = ImGui::GetScrollMaxY();
    }

    return scroll_lines;
}

bool TraceWin::eventlist_handle_mouse( const trace_event_t &event, uint32_t i )
{
    bool popup_shown = false;

    // Check if item is hovered and we don't have a popup menu going already.
    if ( !is_valid_id( m_eventlist.popup_eventid ) &&
         ImGui::IsItemHovered() )
    {
        // Store the hovered event id.
        m_eventlist.hovered_eventid = event.id;
        m_graph.last_hovered_eventid = event.id;

        if ( ImGui::IsMouseClicked( 1 ) )
        {
            // If they right clicked, show the context menu.
            m_eventlist.popup_eventid = i;

            // Open the popup for eventlist_render_popupmenu().
            ImGui::OpenPopup( "EventsListPopup" );
        }
        else
        {
            // Otherwise show a tooltip.
            std::string ttip = s_textclrs().str( TClr_Def );
            std::string ts_str = ts_to_timestr( event.ts, 6 );
            const char *commstr = m_trace_events.tgidcomm_from_pid( event.pid );

            if ( graph_marker_valid( 0 ) || graph_marker_valid( 1 ) )
            {
                if ( graph_marker_valid( 0 ) )
                    ttip += "Marker A: " + ts_to_timestr( m_graph.ts_markers[ 0 ] - event.ts, 2, " ms\n" );
                if ( graph_marker_valid( 1 ) )
                    ttip += "Marker B: " + ts_to_timestr( m_graph.ts_markers[ 1 ] - event.ts, 2, " ms\n" );
                ttip += "\n";
            }

            ttip += string_format( "Id: %u\nTime: %s\nComm: %s\nCpu: %u\nEvent: %s\n",
                                   event.id,
                                   ts_str.c_str(),
                                   commstr,
                                   event.cpu,
                                   event.name );

            if ( event.has_duration() )
                ttip += "Duration: " + ts_to_timestr( event.duration, 4, " ms\n" );

            ttip += "\n";
            ttip += get_event_fields_str( event, ": ", '\n' );

            ImGui::SetTooltip( "%s", ttip.c_str() );

            if ( s_actions().get( action_graph_pin_tooltip ) )
            {
                m_ttip.str = ttip;
                m_ttip.visible = true;
            }
        }
    }

    // If we've got an active popup menu, render it.
    if ( m_eventlist.popup_eventid == i )
    {
        ImGui::PushStyleColor( ImGuiCol_Text, s_clrs().getv4( col_ImGui_Text ) );

        uint32_t eventid = !m_filter.events.empty() ?
                    m_filter.events[ m_eventlist.popup_eventid ] :
                    m_eventlist.popup_eventid;

        if ( !TraceWin::eventlist_render_popupmenu( eventid ) )
            m_eventlist.popup_eventid = INVALID_ID;

        popup_shown = true;

        ImGui::PopStyleColor();
    }

    return popup_shown;
}

static void draw_ts_line( const ImVec2 &pos, ImU32 color )
{
    ImGui::PopClipRect();

    float max_x = ImGui::GetWindowDrawList()->GetClipRectMax().x;
    float spacing_U = ( float )( int )( ImGui::GetStyle().ItemSpacing.y * 0.5f );
    float pos_y = pos.y - spacing_U;

    ImGui::GetWindowDrawList()->AddLine(
                ImVec2( pos.x, pos_y ), ImVec2( max_x, pos_y ),
                color, imgui_scale( 2.0f ) );

    ImGui::PushColumnClipRect();
}

static bool imgui_input_uint32( uint32_t *pval, float w, const char *label, const char *label2, ImGuiInputTextFlags flags = 0 )
{
    int val = *pval;
    bool ret = ImGui::Button( label );

    ImGui::SameLine();
    ImGui::PushItemWidth( imgui_scale( w ) );
    ret |= ImGui::InputInt( label2, &val, 0, 0, flags );
    ImGui::PopItemWidth();

    if ( ret )
        *pval = val;

    return ret;
}

void TraceWin::eventlist_render_options()
{
    // Goto event
    m_eventlist.do_gotoevent |= imgui_input_uint32( &m_eventlist.goto_eventid, 75.0f, "Goto Event:", "##GotoEvent" );
    if ( ImGui::IsItemActive() )
        m_eventlist.ts_marker_mouse_sync = m_graph.ts_marker_mouse;

    ImGui::SameLine();
    if ( imgui_input_text2( "Goto Time:", m_eventlist.timegoto_buf, 120.0f, ImGuiInputText2FlagsLeft_LabelIsButton ) )
    {
        m_eventlist.do_gotoevent = true;
        m_eventlist.goto_eventid = timestr_to_eventid( m_eventlist.timegoto_buf );
    }

    if ( !m_inited ||
         m_eventlist.hide_sched_switch_events_val != s_opts().getb( OPT_HideSchedSwitchEvents ) )
    {
        bool hide_sched_switch = s_opts().getb( OPT_HideSchedSwitchEvents );
        static const char filter_str[] = "$name != \"sched_switch\"";

        remove_event_filter( m_filter.buf, "$name == \"sched_switch\"" );
        remove_event_filter( m_filter.buf, filter_str );

        if ( hide_sched_switch )
            add_event_filter( m_filter.buf, filter_str );

        m_filter.enabled = true;
        m_eventlist.hide_sched_switch_events_val = hide_sched_switch;
    }

    if ( m_filter.enabled ||
         imgui_input_text2( "Event Filter:", m_filter.buf, 500.0f,
                            ImGuiInputTextFlags_EnterReturnsTrue | ImGuiInputText2FlagsLeft_LabelIsButton ) )
    {
        m_filter.events.clear();
        m_filter.pid_eventcount.m_map.clear();
        m_filter.errstr.clear();
        m_filter.enabled = false;

        if ( m_filter.buf[ 0 ] )
        {
            tdop_get_key_func get_key_func = std::bind( filter_get_key_func, &m_trace_events.m_strpool, _1, _2 );
            class TdopExpr *tdop_expr = tdopexpr_compile( m_filter.buf, get_key_func, m_filter.errstr );

            util_time_t t0 = util_get_time();

            if ( tdop_expr )
            {
                for ( trace_event_t &event : m_trace_events.m_events )
                {
                    tdop_get_keyval_func get_keyval_func = std::bind( filter_get_keyval_func,
                                                                      &m_trace_events.m_trace_info, &event, _1, _2 );

                    const char *ret = tdopexpr_exec( tdop_expr, get_keyval_func );

                    event.is_filtered_out = !ret[ 0 ];
                    if ( !event.is_filtered_out )
                    {
                        m_filter.events.push_back( event.id );

                        // Bump up count of !filtered events for this pid
                        uint32_t *count = m_filter.pid_eventcount.get_val( event.pid, 0 );
                        (*count)++;
                    }
                }

                if ( m_filter.events.empty() )
                    m_filter.errstr = "WARNING: No events found.";

                tdopexpr_delete( tdop_expr );
                tdop_expr = NULL;
            }

            float time = util_time_to_ms( t0, util_get_time() );
            if ( time > 1000.0f )
                logf( "tdopexpr_compile(\"%s\"): %.2fms\n", m_filter.buf, time );
        }
    }

    if ( ImGui::IsItemHovered() )
    {
        std::string ttip;

        ttip += s_textclrs().bright_str( "Event Filter\n\n" );
        ttip += "Vars: Any field in Info column plus:\n";
        ttip += "    $name, $comm, $user_comm, $id, $pid, $tgid, $ts, $cpu, $duration\n";
        ttip += "Operators: &&, ||, !=, =, >, >=, <, <=, =~\n\n";

        ttip += "Examples:\n";
        ttip += "  $pid = 4615\n";
        ttip += "  $ts >= 11.1 && $ts < 12.5\n";
        ttip += "  $ring_name = 0xffff971e9aa6bdd0\n";
        ttip += "  $buf =~ \"[Compositor] Warp\"\n";
        ttip += "  ( $timeline = gfx ) && ( $id < 10 || $id > 100 )";

        ImGui::SetTooltip( "%s", ttip.c_str() );

        if ( s_actions().get( action_graph_pin_tooltip ) )
        {
            m_ttip.str = ttip;
            m_ttip.visible = true;
        }
    }

    ImGui::SameLine();
    if ( ImGui::Button( "Clear Filter" ) )
    {
        m_filter.events.clear();
        m_filter.pid_eventcount.m_map.clear();
        m_filter.errstr.clear();
        m_filter.buf[ 0 ] = 0;
    }

    if ( !m_filter.errstr.empty() )
    {
        ImGui::SameLine();
        ImGui::TextColored( ImVec4( 1, 0, 0, 1 ), "%s", m_filter.errstr.c_str() );
    }
    else if ( !m_filter.events.empty() )
    {
        std::string label = string_format( "Graph only filtered (%lu events)", m_filter.events.size() );

        ImGui::SameLine();
        s_opts().render_imgui_opt( OPT_GraphOnlyFiltered );

        if ( s_opts().getb( OPT_GraphOnlyFiltered ) )
        {
            ImGui::SameLine();
            s_opts().render_imgui_opt( OPT_Graph_HideEmptyFilteredRows );
        }
    }
}

void TraceWin::eventlist_render()
{
    GPUVIS_TRACE_BLOCK( __func__ );

    size_t event_count;
    std::vector< uint32_t > *filtered_events = NULL;

    if ( ImGui::GetIO().KeyShift && !m_eventlist.highlight_ids.empty() )
    {
        // If shift is down and we have a tooltip with highlighted events,
        // show only those
        filtered_events = &m_eventlist.highlight_ids;
        event_count = filtered_events->size();
    }
    else if ( !m_filter.events.empty() )
    {
        // Otherwise display filtered events
        filtered_events = &m_filter.events;
        event_count = filtered_events->size();
    }
    else
    {
        // Display all events
        event_count = m_trace_events.m_events.size();
    }

    // Set focus on event list first time we open.
    if ( s_actions().get( action_focus_eventlist ) ||
         ( !m_inited && ImGui::IsWindowFocused() ) )
    {
        ImGui::SetNextWindowFocus();
    }

    // Events list
    {
        float lineh = ImGui::GetTextLineHeightWithSpacing();
        const ImVec2 content_avail = ImGui::GetContentRegionAvail();

        int eventlist_row_count = s_opts().geti( OPT_EventListRowCount );

        // If the user has set the event list row count to 0 (auto size), make
        //  sure we always have at least 20 rows.
        if ( !eventlist_row_count && ( content_avail.y / lineh < 20 ) )
            eventlist_row_count = 20;

        // Set the child window size to hold count of items + header + separator
        float sizey = eventlist_row_count * lineh;

        ImGui::SetNextWindowContentSize( { 0.0f, ( event_count + 1 ) * lineh + 1 } );
        ImGui::BeginChild( "eventlistbox", ImVec2( 0.0f, sizey ) );

        m_eventlist.has_focus = ImGui::IsWindowFocused();

        float winh = ImGui::GetWindowHeight();
        uint32_t visible_rows = ( winh + 1 ) / lineh;

        float scroll_lines = get_keyboard_scroll_lines( visible_rows );
        if ( scroll_lines )
            ImGui::SetScrollY( ImGui::GetScrollY() + scroll_lines * lineh );

        if ( s_opts().getb( OPT_SyncEventListToGraph ) &&
             !m_eventlist.do_gotoevent &&
             ( m_graph.ts_marker_mouse != -1 ) &&
             ( m_graph.ts_marker_mouse != m_eventlist.ts_marker_mouse_sync ) )
        {
            m_eventlist.do_gotoevent = true;
            m_eventlist.goto_eventid = ts_to_eventid( m_graph.ts_marker_mouse );
        }

        if ( m_eventlist.do_gotoevent )
        {
            uint32_t pos;

            if ( filtered_events )
            {
                auto i = std::lower_bound( filtered_events->begin(), filtered_events->end(),
                                           m_eventlist.goto_eventid );

                pos = i - filtered_events->begin();
            }
            else
            {
                pos = m_eventlist.goto_eventid;
            }
            pos = std::min< uint32_t >( pos, event_count - 1 );

            ImGui::SetScrollY( ( ( float )pos - visible_rows / 2 + 1 ) * lineh );

            // Select the event also
            m_eventlist.selected_eventid = std::min< uint32_t >( m_eventlist.goto_eventid,
                                                                 event_count - 1 );

            m_eventlist.do_gotoevent = false;
            m_eventlist.ts_marker_mouse_sync = m_graph.ts_marker_mouse;
        }

        float scrolly = ImGui::GetScrollY();
        uint32_t start_idx = Clamp< uint32_t >( scrolly / lineh, 1, event_count ) - 1;
        uint32_t end_idx = std::min< uint32_t >( start_idx + 2 + visible_rows, event_count );

        // Draw columns
        imgui_begin_columns( "event_list", { "Id", "Time Stamp", "Comm", "Cpu", "Event", "Duration", "Info" },
                             &m_eventlist.columns_resized );
        {
            bool popup_shown = false;

            // Reset our hovered event id
            m_eventlist.hovered_eventid = INVALID_ID;

            // Move cursor position down to where we've scrolled.
            if ( start_idx > 0 )
                ImGui::SetCursorPosY( ImGui::GetCursorPosY() + lineh * ( start_idx - 1 ) );

            if ( filtered_events )
            {
                m_eventlist.start_eventid = filtered_events->at( start_idx );
                m_eventlist.end_eventid = filtered_events->at( end_idx - 1 );
            }
            else
            {
                m_eventlist.start_eventid = start_idx;
                m_eventlist.end_eventid = end_idx;
            }

            int64_t prev_ts = INT64_MIN;

            // Loop through and draw events
            for ( uint32_t i = start_idx; i < end_idx; i++ )
            {
                std::string markerbuf;
                trace_event_t &event = filtered_events ?
                        m_trace_events.m_events[ filtered_events->at( i ) ] :
                        m_trace_events.m_events[ i ];
                bool selected = ( m_eventlist.selected_eventid == event.id );
                ImVec2 cursorpos = ImGui::GetCursorScreenPos();
                ImVec4 color = s_clrs().getv4( col_EventList_Text );

                ImGui::PushID( i );

                if ( event.ts == m_graph.ts_markers[ 1 ] )
                {
                    color = s_clrs().getv4( col_Graph_MarkerB );
                    markerbuf = s_textclrs().mstr( "(B)", ( ImColor )color );
                }
                if ( event.ts == m_graph.ts_markers[ 0 ] )
                {
                    color = s_clrs().getv4( col_Graph_MarkerA );
                    markerbuf = s_textclrs().mstr( "(A)", ( ImColor )color ) + markerbuf;
                }
                if ( event.is_vblank() )
                {
                    uint32_t idx = Clamp< uint32_t >( col_VBlank0 + event.crtc, col_VBlank0, col_VBlank2 );

                    color = s_clrs().getv4( idx );
                }

                ImGui::PushStyleColor( ImGuiCol_Text, color );

                if ( selected )
                {
                    ImGui::PushStyleColor( ImGuiCol_Header, s_clrs().getv4( col_EventList_Sel ) );
                }
                else
                {
                    // If this event is in the highlighted list, give it a bit of a colored background
                    selected = std::binary_search(
                                m_eventlist.highlight_ids.begin(), m_eventlist.highlight_ids.end(), event.id );

                    if ( selected )
                        ImGui::PushStyleColor( ImGuiCol_Header, s_clrs().getv4( col_EventList_Hov ) );
                }

                // column 0: event id
                {
                    std::string label = std::to_string( event.id ) + markerbuf;
                    ImGuiSelectableFlags flags = ImGuiSelectableFlags_SpanAllColumns | ImGuiSelectableFlags_AllowDoubleClick;

                    if ( ImGui::Selectable( label.c_str(), selected, flags ) )
                    {
                        if ( ImGui::IsMouseDoubleClicked( 0 ) )
                            graph_center_event( event.id );

                        m_eventlist.selected_eventid = event.id;
                    }

                    // Columns bug workaround: selectable with SpanAllColumns & overlaid button does not work.
                    // https://github.com/ocornut/imgui/issues/684
                    ImGui::SetItemAllowOverlap();

                    // Handle popup menu / tooltip
                    popup_shown |= eventlist_handle_mouse( event, i );

                    ImGui::NextColumn();
                }

                // column 1: time stamp
                {
                    std::string ts_str = ts_to_timestr( event.ts, 6 );

                    // Show time delta from previous event
                    if ( prev_ts != INT64_MIN )
                        ts_str += " (+" + ts_to_timestr( event.ts - prev_ts, 4, "" ) + ")";

                    ImGui::Text( "%s", ts_str.c_str() );
                    ImGui::NextColumn();
                }

                // column 2: comm
                {
                    const tgid_info_t *tgid_info = m_trace_events.tgid_from_pid( event.pid );

                    if ( tgid_info )
                        ImGui::Text( "%s (%s)", event.comm, tgid_info->commstr_clr );
                    else
                        ImGui::Text( "%s", event.comm );
                    ImGui::NextColumn();
                }

                // column 3: cpu
                {
                    ImGui::Text( "%u", event.cpu );
                    ImGui::NextColumn();
                }

                // column 4: event name
                {
                    ImGui::Text( "%s", event.name );
                    ImGui::NextColumn();
                }

                // column 5: duration
                {
                    if ( event.has_duration() )
                        ImGui::Text( "%s", ts_to_timestr( event.duration, 4 ).c_str() );
                    ImGui::NextColumn();
                }

                // column 6: event fields
                {
                    if ( event.is_ftrace_print() )
                    {
                        const char *buf = get_event_field_val( event, "buf" );
                        std::string seqno = m_trace_events.get_ftrace_ctx_str( event );

                        ImGui::TextColored( ImColor( event.color ), "%s%s", buf, seqno.c_str() );
                    }
                    else
                    {
                        std::string fieldstr = get_event_fields_str( event, "=", ' ' );

                        ImGui::Text( "%s", fieldstr.c_str() );
                    }
                    ImGui::NextColumn();
                }

                if ( ( prev_ts < m_graph.ts_marker_mouse ) &&
                     ( event.ts > m_graph.ts_marker_mouse ) )
                {
                    // Draw time stamp marker diff line if we're right below ts_marker_mouse
                    draw_ts_line( cursorpos, s_clrs().get( col_Graph_MousePos ) );
                }
                else
                {
                    for ( size_t idx = 0; idx < ARRAY_SIZE( m_graph.ts_markers ); idx++ )
                    {
                        if ( ( prev_ts < m_graph.ts_markers[ idx ] ) &&
                             ( event.ts > m_graph.ts_markers[ idx ] ) )
                        {
                            draw_ts_line( cursorpos, s_clrs().get( col_Graph_MarkerA + idx ) );
                            break;
                        }
                    }
                }

                ImGui::PopStyleColor( 1 + selected );
                ImGui::PopID();

                prev_ts = event.ts;
            }

            if ( !popup_shown )
            {
                // When we modify a filter via the context menu, it can hide the item
                //  we right clicked on which means eventlist_render_popupmenu() won't get
                //  called. Check for that case here.
                m_eventlist.popup_eventid = INVALID_ID;
            }
        }
        if ( imgui_end_columns() )
            m_eventlist.columns_resized = true;

        ImGui::EndChild();
    }

    // If we are displaying highlighted events only, reset the mouse marker so the
    // next render frame we'll recalc our event list location
    if ( filtered_events == &m_eventlist.highlight_ids )
        m_eventlist.ts_marker_mouse_sync = -1;
}

void TraceWin::eventlist_handle_hotkeys()
{
    if ( m_eventlist.has_focus )
    {
        if ( is_valid_id( m_eventlist.hovered_eventid ) )
        {
            int marker = -1;

            if ( s_actions().get( action_graph_set_markerA ) )
                marker = 0;
            else if ( s_actions().get( action_graph_set_markerB ) )
                marker = 1;

            if ( marker != -1 )
            {
                const trace_event_t &event = get_event( m_eventlist.hovered_eventid );
                graph_marker_set( marker, event.ts );
            }
        }
    }
}

void TraceWin::graph_dialogs_render()
{
    // Plots
    if ( is_valid_id( m_create_plot_eventid ) )
    {
        m_create_plot_dlg.init( m_trace_events, m_create_plot_eventid );
        m_create_plot_eventid = INVALID_ID;
    }
    if ( m_create_plot_dlg.render_dlg( m_trace_events ) )
        m_graph.rows.add_row( m_create_plot_dlg.m_plot_name, m_create_plot_dlg.m_plot_name );

    // Graph rows
    if ( is_valid_id( m_create_graph_row_eventid ) )
    {
        m_create_graph_row_dlg.show_dlg( m_trace_events, m_create_graph_row_eventid );
        m_create_graph_row_eventid = INVALID_ID;
    }
    if ( m_create_graph_row_dlg.render_dlg( m_trace_events ) )
    {
        m_graph.rows.add_row( m_create_graph_row_dlg.m_name_buf,
                              m_create_graph_row_dlg.m_filter_buf );
    }

    // Row filters
    if ( m_create_row_filter_dlg_show )
    {
        m_create_row_filter_dlg.show_dlg( m_trace_events );
        m_create_row_filter_dlg_show = false;
    }
    if ( m_create_row_filter_dlg.render_dlg( m_trace_events ) )
    {
        // If the context menu was over a graph row
        if ( !m_create_row_filter_dlg_rowname.empty() )
        {
            RowFilters rowfilters( m_graph_row_filters, m_create_row_filter_dlg_rowname );
            const std::string &filter = m_create_row_filter_dlg.m_previous_filters[ 0 ];
            size_t idx = rowfilters.find_filter( filter );

            if ( idx == ( size_t )-1 )
            {
                // If this filter isn't already set for this graph row, add it
                rowfilters.toggle_filter( m_trace_events, idx, filter );
            }
        }
    }

    // Filter events
    if ( is_valid_id( m_create_filter_eventid ) )
    {
        m_frame_markers.show_dlg( m_trace_events, m_create_filter_eventid );
        m_create_filter_eventid = INVALID_ID;
    }
    m_frame_markers.render_dlg( m_trace_events );
}

static const std::string trace_info_label( TraceEvents &trace_events )
{
    const char *basename = get_path_filename( trace_events.m_filenames[0].c_str() );
    std::string label = string_format( "Info for '%s'", s_textclrs().bright_str( basename ).c_str() );
    if ( trace_events.m_filenames.size()>1 )
    {
        label += string_format( " (merged with %d more file(s))", int( trace_events.m_filenames.size()-1 ) );
    }
    return label;
}

void MainApp::render_menu_options()
{
    if ( s_actions().get( action_escape ) )
        ImGui::CloseCurrentPopup();

    {
        ImGui::TextColored( s_clrs().getv4( col_BrightText ), "%s", "Windows" );
        ImGui::Indent();

        if ( ImGui::MenuItem( "GpuVis Help", s_actions().hotkey_str( action_help ).c_str() ) )
        {
            ImGui::SetWindowFocus( "GpuVis Help" );
            m_show_help = true;
        }

        if ( ImGui::MenuItem( "Gpuvis Console" ) )
            m_focus_gpuvis_console = true;

        if ( ImGui::MenuItem( "Font Options" ) )
        {
            ImGui::SetWindowFocus( "Font Options" );
            m_show_font_window = true;
        }

        if ( ImGui::MenuItem( "Color Configuration" ) )
        {
            ImGui::SetWindowFocus( "Color Configuration" );
            m_show_color_picker = true;
        }

        // If we have a trace window and the events are loaded, show Trace Info menu item
        if ( is_trace_loaded() )
        {
            const std::string label = trace_info_label( m_trace_win->m_trace_events );

            ImGui::Separator();

            if ( ImGui::MenuItem( label.c_str(), s_actions().hotkey_str( action_trace_info ).c_str() ) )
            {
                ImGui::SetWindowFocus( label.c_str() );
                m_show_trace_info = label;
            }
        }

        ImGui::Separator();

        if ( ImGui::MenuItem( "ImGui Style Editor" ) )
        {
            ImGui::SetWindowFocus( "Style Editor" );
            m_show_imgui_style_editor = true;
        }

        if ( ImGui::MenuItem( "ImGui Metrics" ) )
        {
            ImGui::SetWindowFocus( "ImGui Metrics" );
            m_show_imgui_metrics_editor = true;
        }

        if ( ImGui::MenuItem( "ImGui Test Window" ) )
        {
            ImGui::SetWindowFocus( "ImGui Demo" );
            m_show_imgui_test_window = true;
        }

        ImGui::Unindent();
    }

    ImGui::Separator();

    ImGui::TextColored( s_clrs().getv4( col_BrightText ), "%s", "Gpuvis Settings" );
    ImGui::Indent();

    s_opts().render_imgui_options();

    ImGui::Unindent();
}

void MainApp::render_font_options()
{
    static const char lorem_str[] =
        "Lorem ipsum dolor sit amet, consectetur adipiscing elit, sed do"
        "eiusmod tempor incididunt ut labore et dolore magna aliqua. Ut enim ad minim"
        "veniam, quis nostrud exercitation ullamco laboris nisi ut aliquip ex ea commodo"
        "consequat. Duis aute irure dolor in reprehenderit in voluptate velit esse"
        "cillum dolore eu fugiat nulla pariatur. Excepteur sint occaecat cupidatat non"
        "proident, sunt in culpa qui officia deserunt mollit anim id est laborum.";

    ImGui::Indent();
    ImGui::PushID( "font_options" );

    {
        bool changed = false;

#ifdef USE_FREETYPE
        changed |= s_opts().render_imgui_opt( OPT_UseFreetype );
#endif
        changed |= s_opts().render_imgui_opt( OPT_Scale );
        changed |= s_opts().render_imgui_opt( OPT_Gamma );

        if ( ImGui::Button( "Reset to Defaults" ) )
        {
            m_font_main.m_reset = true;
            m_font_small.m_reset = true;

            s_opts().setf( OPT_Gamma, 1.4f );
            changed = true;
        }

        if ( changed )
        {
            // Ping font change so this stuff will reload in main loop.
            m_font_main.m_changed = true;
        }
    }

    if ( ImGui::TreeNodeEx( "Main Font", ImGuiTreeNodeFlags_DefaultOpen ) )
    {
        std::string font_name = s_textclrs().bright_str( m_font_main.m_name );

        ImGui::TextWrapped( "%s: %s", font_name.c_str(), lorem_str );

        m_font_main.render_font_options( s_opts().getb( OPT_UseFreetype ) );
        ImGui::TreePop();
    }

    if ( ImGui::TreeNodeEx( "Small Font", ImGuiTreeNodeFlags_DefaultOpen ) )
    {
        std::string font_name = s_textclrs().bright_str( m_font_small.m_name );

        ImGui::BeginChild( "small_font", ImVec2( 0, ImGui::GetTextLineHeightWithSpacing() * 4 ) );

        imgui_push_smallfont();
        ImGui::TextWrapped( "%s: %s", font_name.c_str(), lorem_str );
        imgui_pop_font();

        ImGui::EndChild();

        m_font_small.render_font_options( s_opts().getb( OPT_UseFreetype ) );

        ImGui::TreePop();
    }

    ImFontAtlas* atlas = ImGui::GetIO().Fonts;
    if (ImGui::TreeNode( "Font atlas texture", "Atlas texture (%dx%d pixels)", atlas->TexWidth, atlas->TexHeight ) )
    {
        ImGui::Image( atlas->TexID,
                      ImVec2( (float )atlas->TexWidth, ( float )atlas->TexHeight),
                      ImVec2( 0, 0 ), ImVec2( 1, 1 ),
                      ImVec4( 1, 1, 1, 1 ), ImVec4( 1, 1, 1, 0.5f ) );
        ImGui::TreePop();
    }

    ImGui::PopID();
    ImGui::Unindent();
}

static void render_color_items( colors_t i0, colors_t i1,
        colors_t *selected_color, std::string *selected_color_event )
{
    const float w = imgui_scale( 32.0f );
    const float text_h = ImGui::GetTextLineHeight();

    for ( colors_t i = i0; i < i1; i++ )
    {
        ImGui::BeginGroup();

        ImU32 color = s_clrs().get( i );
        const char *name = s_clrs().name( i );
        bool selected = ( i == *selected_color );
        ImVec2 pos = ImGui::GetCursorScreenPos();

        // Draw colored rectangle
        ImGui::GetWindowDrawList()->AddRectFilled( pos, ImVec2( pos.x + w, pos.y + text_h ), color );

        // Draw color name
        ImGui::Indent( imgui_scale( 40.0f ) );
        if ( ImGui::Selectable( name, selected, 0 ) )
        {
            *selected_color = i;
            selected_color_event->clear();
        }
        ImGui::Unindent( imgui_scale( 40.0f ) );

        ImGui::EndGroup();

        // Tooltip with description
        if ( ImGui::IsItemHovered() )
            ImGui::SetTooltip( "%s", s_clrs().desc( i ) );
    }
}

static trace_event_t *get_first_colorable_event(
        TraceEvents &trace_events, const char *eventname )
{
    const std::vector< uint32_t > *plocs =
            trace_events.m_eventnames_locs.get_locations_str( eventname );

    if ( plocs )
    {
        for ( uint32_t idx : *plocs )
        {
            trace_event_t &event = trace_events.m_events[ idx ];

            if ( event.is_ftrace_print() )
                break;
            if ( !( event.flags & TRACE_FLAG_AUTOGEN_COLOR ) )
                return &event;
        }
    }

    return NULL;
}

static void render_color_event_items( TraceEvents &trace_events,
        colors_t *selected_color, std::string *selected_color_event )
{
    const float w = imgui_scale( 32.0f );
    const float text_h = ImGui::GetTextLineHeight();

    // Iterate through all the event names
    for ( auto item : trace_events.m_eventnames_locs.m_locs.m_map )
    {
        const char *eventname = trace_events.m_strpool.findstr( item.first );
        const trace_event_t *event = get_first_colorable_event( trace_events, eventname );

        if ( event )
        {
            ImU32 color = event->color ? event->color : s_clrs().get( col_Graph_1Event );

            ImGui::BeginGroup();

            bool selected = ( eventname == *selected_color_event );
            ImVec2 pos = ImGui::GetCursorScreenPos();

            // Draw colored rectangle
            ImGui::GetWindowDrawList()->AddRectFilled( pos, ImVec2( pos.x + w, pos.y + text_h ), color );

            // Draw event name
            ImGui::Indent( imgui_scale( 40.0f ) );
            if ( ImGui::Selectable( eventname, selected, 0 ) )
            {
                *selected_color = col_Max;
                *selected_color_event = eventname;
            }
            ImGui::Unindent( imgui_scale( 40.0f ) );

            ImGui::EndGroup();
        }
    }
}

static bool render_color_picker_colors( ColorPicker &colorpicker, colors_t selected_color )
{
    bool changed = false;
    ImU32 color = s_clrs().get( selected_color );
    const char *name = s_clrs().name( selected_color );
    const char *desc = s_clrs().desc( selected_color );
    std::string brightname = s_textclrs().bright_str( name );
    bool is_alpha = s_clrs().is_alpha_color( selected_color );
    ImU32 def_color = s_clrs().getdef( selected_color );

    // Color name and description
    imgui_text_bg( ImGui::GetStyleColorVec4( ImGuiCol_Header ),
                   "%s: %s", brightname.c_str(), desc );

    ImGui::NewLine();
    if ( colorpicker.render( color, is_alpha, def_color ) )
    {
        s_clrs().set( selected_color, colorpicker.m_color );
        changed = true;
    }

    return changed;
}

static bool render_color_picker_event_colors( ColorPicker &colorpicker,
        TraceWin *win, const std::string &selected_color_event )
{
    bool changed = false;
    TraceEvents &trace_events = win->m_trace_events;
    const trace_event_t *event = get_first_colorable_event( trace_events, selected_color_event.c_str() );

    if ( event )
    {
        std::string brightname = s_textclrs().bright_str( selected_color_event.c_str() );
        ImU32 color = event->color ? event->color : s_clrs().get( col_Graph_1Event );
        ImU32 def_color = s_clrs().get( col_Graph_1Event );

        // Color name and description
        imgui_text_bg( ImGui::GetStyleColorVec4( ImGuiCol_Header ), "%s", brightname.c_str() );

        ImGui::NewLine();
        changed = colorpicker.render( color, false, def_color );

        if ( changed && ( colorpicker.m_color == def_color ) )
            colorpicker.m_color = 0;
    }

    return changed;
}

static void update_changed_colors( TraceEvents &trace_events, colors_t color )
{
    switch( color )
    {
    case col_FtracePrintText:
        trace_events.invalidate_ftraceprint_colors();
        break;

    case col_Graph_PrintLabelSat:
    case col_Graph_PrintLabelAlpha:
        // ftrace print label color changes - invalidate current colors
        trace_events.invalidate_ftraceprint_colors();
        trace_events.update_tgid_colors();
        break;

    case col_Graph_TimelineLabelSat:
    case col_Graph_TimelineLabelAlpha:
        // fence_signaled event color change - update event fence_signaled colors
        trace_events.update_fence_signaled_timeline_colors();
        break;
    }
}

static void reset_colors_to_default( TraceWin *win )
{
    for ( colors_t i = 0; i < col_Max; i++ )
        s_clrs().reset( i );

    if ( win )
    {
        win->m_trace_events.invalidate_ftraceprint_colors();
        win->m_trace_events.update_tgid_colors();
        win->m_trace_events.update_fence_signaled_timeline_colors();
    }

    imgui_set_custom_style( s_clrs().getalpha( col_ThemeAlpha ) );

    s_textclrs().update_colors();
}

static void reset_event_colors_to_default( TraceWin *win )
{
    std::vector< INIEntry > entries = s_ini().GetSectionEntries( "$imgui_eventcolors$" );

    for ( const INIEntry &entry : entries )
    {
        s_ini().PutStr( entry.first.c_str(), "", "$imgui_eventcolors$" );
    }

    if ( win )
    {
        for ( trace_event_t &event : win->m_trace_events.m_events )
        {
            // If it's not an autogen'd color, reset color back to 0
            if ( !( event.flags & TRACE_FLAG_AUTOGEN_COLOR ) )
                event.color = 0;
        }
    }
}

void MainApp::render_color_picker()
{
    bool changed = false;
    TraceWin *win = is_trace_loaded() ? m_trace_win : NULL;

    if ( ImGui::Button( "Reset All to Defaults" ) )
    {
        reset_colors_to_default( win );
        reset_event_colors_to_default( win );
    }

    ImGui::Separator();

    if ( imgui_begin_columns( "color_picker", 2, 0 ) )
        ImGui::SetColumnWidth( 0, imgui_scale( 250.0f ) );

    /*
     * Column 1: draw our graph items and their colors
     */
    {
        ImGui::BeginChild( "color_list" );

        if ( ImGui::CollapsingHeader( "GpuVis Colors" ) )
        {
            render_color_items( 0, col_ImGui_Text,
                                &m_colorpicker_color, &m_colorpicker_event );
        }

        if ( ImGui::CollapsingHeader( "ImGui Colors" ) )
        {
            render_color_items( col_ImGui_Text, col_Max,
                                &m_colorpicker_color, &m_colorpicker_event );
        }

        if ( !win )
        {
            m_colorpicker_event.clear();
        }
        else if ( ImGui::CollapsingHeader( "Event Colors" ) )
        {
            render_color_event_items( win->m_trace_events,
                    &m_colorpicker_color, &m_colorpicker_event );
        }

        ImGui::EndChild();
    }
    ImGui::NextColumn();

    /*
     * Column 2: Draw our color picker
     */
    if ( m_colorpicker_color < col_Max )
    {
        changed |= render_color_picker_colors( m_colorpicker, m_colorpicker_color );
    }
    else if ( !m_colorpicker_event.empty() && win )
    {
        changed |= render_color_picker_event_colors( m_colorpicker,
                win, m_colorpicker_event );
    }

    ImGui::NextColumn();
    ImGui::EndColumns();

    if ( changed )
    {
        if ( m_colorpicker_color < col_Max )
        {
            if ( win )
                update_changed_colors( win->m_trace_events, m_colorpicker_color );

            // imgui color change - set new imgui colors
            if ( s_clrs().is_imgui_color( m_colorpicker_color ) )
                imgui_set_custom_style( s_clrs().getalpha( col_ThemeAlpha ) );

            s_textclrs().update_colors();
        }
        else if ( !m_colorpicker_event.empty() && win )
        {
            win->m_trace_events.set_event_color( m_colorpicker_event, m_colorpicker.m_color );
        }
    }
}

void MainApp::render_log()
{
    ImGui::Text( "Log Filter:" );
    ImGui::SameLine();
    ImGui::PushStyleVar( ImGuiStyleVar_FramePadding, ImVec2( 0, 0 ) );
    m_filter.Draw( "##log-filter", 180 );
    ImGui::PopStyleVar();

    ImGui::SameLine();
    if ( ImGui::SmallButton( "Clear" ) )
        logf_clear();

    ImGui::SameLine();
    if ( ImGui::SmallButton( "Scroll to bottom" ) )
        m_log_size = ( size_t )-1;

    ImGui::Separator();

    {
        ImGui::BeginChild( "ScrollingRegion",
                           ImVec2( 0, -ImGui::GetTextLineHeightWithSpacing() ),
                           false, ImGuiWindowFlags_HorizontalScrollbar );

        // Log popup menu
        if ( ImGui::BeginPopupContextWindow() )
        {
            if ( ImGui::Selectable( "Clear" ) )
                logf_clear();
            ImGui::EndPopup();
        }

        // Display every line as a separate entry so we can change their color or add custom widgets. If you only want raw text you can use ImGui::TextUnformatted(log.begin(), log.end());
        // NB- if you have thousands of entries this approach may be too inefficient and may require user-side clipping to only process visible items.
        // You can seek and display only the lines that are visible using the ImGuiListClipper helper, if your elements are evenly spaced and you have cheap random access to the elements.
        // To use the clipper we could replace the 'for (int i = 0; i < Items.Size; i++)' loop with:
        //     ImGuiListClipper clipper(Items.Size);
        //     while (clipper.Step())
        //         for (int i = clipper.DisplayStart; i < clipper.DisplayEnd; i++)
        // However take note that you can not use this code as is if a filter is active because it breaks the 'cheap random-access' property. We would need random-access on the post-filtered list.
        // A typical application wanting coarse clipping and filtering may want to pre-compute an array of indices that passed the filtering test, recomputing this array when user changes the filter,
        // and appending newly elements as they are inserted. This is left as a task to the user until we can manage to improve this example code!
        // If your items are of variable size you may want to implement code similar to what ImGuiListClipper does. Or split your data into fixed height items to allow random-seeking into your list.

        // Tighten spacing
        ImGui::PushStyleVar( ImGuiStyleVar_ItemSpacing, ImVec2( 4, 1 ) );

        const std::vector< char * > &log = logf_get();
        for ( const char *item : log )
        {
            if ( !m_filter.PassFilter( item ) )
                continue;

            ImVec4 col = ImVec4( 1, 1, 1, 1 );

            if ( !strncasecmp( item, "[error]", 7 ) )
                col = ImVec4( 1.0f, 0.4f, 0.4f, 1.0f );
            else if ( strncmp( item, "# ", 2 ) == 0 )
                col = ImVec4( 1.0f, 0.78f, 0.58f, 1.0f );

            ImGui::PushStyleColor( ImGuiCol_Text, col );
            ImGui::TextUnformatted( item );
            ImGui::PopStyleColor();
        }

        if ( m_log_size != log.size() )
        {
            ImGui::SetScrollHere();

            m_log_size = log.size();
        }

        ImGui::PopStyleVar();
        ImGui::EndChild();
    }
}

void MainApp::render_console()
{
    if ( !ImGui::Begin( "Gpuvis Console", &m_show_gpuvis_console, ImGuiWindowFlags_MenuBar ) )
    {
        ImGui::End();
        return;
    }

    render_menu( "menu_console" );

    render_log();

    ImGui::End();
}

#if !defined( NOC_FILE_DIALOG_IMPLEMENTATION )
static const char *noc_file_init()
{
    return "File open dialog NYI";
}

#define NOC_FILE_DIALOG_OPEN 0
static const char *noc_file_dialog_open(int flags, const char *filters,
        const char *default_path, const char *default_name)
{
    return NULL;
}
#endif

void MainApp::open_trace_dialog()
{
    const char *errstr = noc_file_init();

    if ( errstr )
    {
        logf( "[Error] Open Trace: %s\n", errstr );
    }
    else
    {
        const char *file = noc_file_dialog_open( NOC_FILE_DIALOG_OPEN,
                                 "trace-cmd files (*.dat;*.trace)\0*.dat;*.trace\0"
                                 "nvgpucs files (*.nvtrc)\0*.nvtrc\0",
                                 NULL, "trace.dat" );

        if ( file && file[ 0 ] )
            m_loading_info.inputfiles.push_back( file );
    }
}

void MainApp::render_menu( const char *str_id )
{
    ImGui::PushID( str_id );

    if ( !ImGui::BeginMenuBar() )
    {
        ImGui::PopID();
        return;
    }

    if ( ImGui::IsWindowFocused(ImGuiFocusedFlags_RootAndChildWindows) )
    {
        if ( s_actions().get( action_menu_file ) )
            ImGui::OpenPopup( "File" );
        else if ( s_actions().get( action_menu_options ) )
            ImGui::OpenPopup( "Options" );
    }

    if ( ImGui::BeginMenu( "File" ) )
    {
        if ( s_actions().get( action_escape ) )
            ImGui::CloseCurrentPopup();

#if defined( NOC_FILE_DIALOG_IMPLEMENTATION )
        if ( ImGui::MenuItem( "Open Trace File...", s_actions().hotkey_str( action_open ).c_str() ) )
            open_trace_dialog();
#endif

        if ( m_saving_info.title.empty() && is_trace_loaded() )
        {
            std::string &filename = m_trace_win->m_trace_events.m_filenames[0];
            const char *basename = get_path_filename( filename.c_str() );
            std::string label = string_format( "Copy '%s' to...", basename );

            if ( ImGui::MenuItem( label.c_str() ) )
            {
                m_saving_info.filename_orig = get_realpath( filename.c_str() );
                m_saving_info.title = string_format( "Copy '%s' to:", m_saving_info.filename_orig.c_str() );
                strcpy_safe( m_saving_info.filename_buf, "blah.trace" );

                // Lambda for copying filename_orig to filename_new
                m_saving_info.save_cb = []( save_info_t &save_info )
                {
                    bool close_popup = copy_file( save_info.filename_orig.c_str(), save_info.filename_new.c_str() );

                    if ( !close_popup )
                    {
                        save_info.errstr = string_format( "ERROR: copy_file to %s failed",
                                                              save_info.filename_new.c_str() );
                    }
                    return close_popup;
                };
            }
        }

        if ( ImGui::MenuItem( "Quit", s_actions().hotkey_str( action_quit ).c_str() ) )
        {
            SDL_Event event;

            event.type = SDL_QUIT;
            SDL_PushEvent( &event );
        }

        ImGui::EndMenu();
    }

    if ( ImGui::BeginMenu( "Options") )
    {
        render_menu_options();
        ImGui::EndMenu();
    }

    if ( s_opts().getb( OPT_ShowFps ) )
    {
        ImGui::Text( "%s%.2f ms/frame (%.1f FPS)%s",
                     s_textclrs().str( TClr_Bright ),
                     1000.0f / ImGui::GetIO().Framerate, ImGui::GetIO().Framerate,
                     s_textclrs().str( TClr_Def ) );
    }

    ImGui::EndMenuBar();

    ImGui::PopID();
}

void MainApp::handle_hotkeys()
{
    if ( s_actions().get( action_help ) )
    {
        ImGui::SetWindowFocus( "GpuVis Help" );
        m_show_help = true;
    }

    if ( s_actions().get( action_open ) )
        open_trace_dialog();

    if ( s_actions().get( action_quit ) )
    {
        SDL_Event event;

        event.type = SDL_QUIT;
        SDL_PushEvent( &event );
    }

    if ( s_actions().get( action_trace_info ) && is_trace_loaded() )
    {
        const std::string label = trace_info_label( m_trace_win->m_trace_events );

        ImGui::SetWindowFocus( label.c_str() );
        m_show_trace_info = label;
    }

    if ( s_actions().get( action_toggle_vblank0 ) )
        s_opts().setb( OPT_RenderCrtc0, !s_opts().getb( OPT_RenderCrtc0 ) );
    if ( s_actions().get( action_toggle_vblank1 ) )
        s_opts().setb( OPT_RenderCrtc1, !s_opts().getb( OPT_RenderCrtc1 ) );
    if ( s_actions().get( action_toggle_framemarkers ) )
        s_opts().setb( OPT_RenderFrameMarkers, !s_opts().getb( OPT_RenderFrameMarkers ) );

    if ( s_actions().get( action_toggle_show_eventlist ) )
        s_opts().setb( OPT_ShowEventList, !s_opts().getb( OPT_ShowEventList ) );

    if (  s_actions().get( action_save_screenshot ) )
    {
        ImGuiIO& io = ImGui::GetIO();
        int w = ( int )io.DisplaySize.x;
        int h = ( int )io.DisplaySize.y;

        // Capture image
        m_imagebuf.CreateFromCaptureGL( 0, 0, w, h );
        m_imagebuf.FlipVertical();

        m_saving_info.filename_orig.clear();
        m_saving_info.title = string_format( "Save gpuvis screenshot (%dx%d) as:", w, h );
        strcpy_safe( m_saving_info.filename_buf, "gpuvis.png" );

        // Lambda for copying filename_orig to filename_new
        m_saving_info.save_cb = [&]( save_info_t &save_info )
        {
            bool close_popup = !!m_imagebuf.SaveFile( save_info.filename_new.c_str() );

            if ( !close_popup )
            {
                save_info.errstr = string_format( "ERROR: save_file to %s failed",
                                                  save_info.filename_new.c_str() );
            }
            return close_popup;
        };
    }
}

void MainApp::parse_cmdline( int argc, char **argv )
{
    static struct option long_opts[] =
    {
        { "scale", ya_required_argument, 0, 0 },
        { "tracestart", ya_required_argument, 0, 0 },
        { "tracelen", ya_required_argument, 0, 0 },
#if !defined( GPUVIS_TRACE_UTILS_DISABLE )
        { "trace", ya_no_argument, 0, 0 },
#endif
        { 0, 0, 0, 0 }
    };

    int c;
    int opt_ind = 0;
    while ( ( c = ya_getopt_long( argc, argv, "i:",
                                  long_opts, &opt_ind ) ) != -1 )
    {
        switch ( c )
        {
        case 0:
            if ( !strcasecmp( "scale", long_opts[ opt_ind ].name ) )
                s_opts().setf( OPT_Scale, atof( ya_optarg ) );
            else if ( !strcasecmp( "tracestart", long_opts[ opt_ind ].name ) )
                m_loading_info.tracestart = timestr_to_ts( ya_optarg );
            else if ( !strcasecmp( "tracelen", long_opts[ opt_ind ].name ) )
                m_loading_info.tracelen = timestr_to_ts( ya_optarg );
            break;
        case 'i':
            m_loading_info.inputfiles.push_back( ya_optarg );
            break;

        default:
            break;
        }
    }

    for ( ; ya_optind < argc; ya_optind++ )
    {
        m_loading_info.inputfiles.push_back( argv[ ya_optind ] );
    }
}

static void imgui_render( SDL_Window *window )
{
    const ImVec4 color = s_clrs().getv4( col_ClearColor );
    const ImVec2 &size = ImGui::GetIO().DisplaySize;

    glViewport( 0, 0, ( int )size.x, ( int )size.y );
    glClearColor( color.x, color.y, color.z, color.w );
    glClear( GL_COLOR_BUFFER_BIT );

    ImGui::Render();
    ImGui_ImplSdlGL3_RenderDrawData(ImGui::GetDrawData(), s_opts().getf( OPT_Gamma ) );

    SDL_GL_SwapWindow( window );
}

int main( int argc, char **argv )
{
#if !defined( GPUVIS_TRACE_UTILS_DISABLE )
    int tracing = -1;

    for ( int i = 1; i < argc; i++ )
    {
        if ( !strcasecmp( argv[ i ], "--trace" ) )
        {
            if ( gpuvis_trace_init() == -1 )
            {
                printf( "WARNING: gpuvis_trace_init() failed.\n" );
            }
            else
            {
                printf( "Tracing enabled. Tracefs dir: %s\n", gpuvis_get_tracefs_dir() );

                gpuvis_start_tracing( 0 );

                tracing = gpuvis_tracing_on();
                printf( "gpuvis_tracing_on: %d\n", tracing );
            }
            break;
        }
    }
#endif

    SetHighDPI();

    // Initialize SDL
    if ( SDL_Init( SDL_INIT_VIDEO | SDL_INIT_TIMER ) )
    {
        fprintf( stderr, "Error. SDL_Init failed: %s\n", SDL_GetError() );
        return -1;
    }

    // Create ImGui Context
    ImGui::CreateContext();

    SDL_Window *window = NULL;
    SDL_GLContext glcontext = NULL;

    // Initialize logging system
    logf_init();

    std::string imguiini = util_get_config_dir( "gpuvis" ) + "/imgui.ini";
    ImGuiIO &io = ImGui::GetIO();
    io.IniFilename = imguiini.c_str();

    // Init ini singleton
    s_ini().Open( "gpuvis", "gpuvis.ini" );
    // Initialize colors
    s_clrs().init();
    // Init opts singleton
    s_opts().init();
    // Init actions singleton
    s_actions().init();

    // Init app
    MainApp &app = s_app();
    app.init( argc, argv );

    // Setup imgui default text color
    s_textclrs().update_colors();

    // Setup window
    SDL_GL_SetAttribute( SDL_GL_CONTEXT_FLAGS, SDL_GL_CONTEXT_FORWARD_COMPATIBLE_FLAG );
    SDL_GL_SetAttribute( SDL_GL_CONTEXT_PROFILE_MASK, SDL_GL_CONTEXT_PROFILE_CORE );
    SDL_GL_SetAttribute( SDL_GL_DOUBLEBUFFER, 1 );
    SDL_GL_SetAttribute( SDL_GL_DEPTH_SIZE, 24 );
    SDL_GL_SetAttribute( SDL_GL_STENCIL_SIZE, 8 );
    SDL_GL_SetAttribute( SDL_GL_CONTEXT_MAJOR_VERSION, 3 );
    SDL_GL_SetAttribute( SDL_GL_CONTEXT_MINOR_VERSION, 2 );

    window = app.create_window( "GPUVis");
    glcontext = SDL_GL_CreateContext( window );

    gl3wInit();

    // Setup ImGui binding
    ImGui_ImplSdlGL3_Init( window );

    // 1 for updates synchronized with the vertical retrace
    bool vsync = true;
    SDL_GL_SetSwapInterval( vsync );

    // Load our fonts
    app.load_fonts();

    // Main loop
    for (;;)
    {
        SDL_Event event;
        bool done = false;

        // Clear keyboard actions.
        s_actions().clear();

        while ( SDL_PollEvent( &event ) )
        {
            ImGui_ImplSdlGL3_ProcessEvent( &event );

            if ( ( event.type == SDL_KEYDOWN ) || ( event.type == SDL_KEYUP ) )
                s_keybd().update( event.key );
            else if ( ( event.type == SDL_WINDOWEVENT ) && ( event.window.event == SDL_WINDOWEVENT_FOCUS_LOST ) )
                s_keybd().clear();
            else if ( event.type == SDL_QUIT )
                done = true;
        }

        bool use_freetype = s_opts().getb( OPT_UseFreetype );
        ImGui_ImplSdlGL3_NewFrame( window, &use_freetype );
        s_opts().setb( OPT_UseFreetype, use_freetype );

        if ( s_opts().getb( OPT_VerticalSync ) != vsync )
        {
            vsync = !vsync;
            SDL_GL_SetSwapInterval( vsync );
        }

        // Check for logf() calls from background threads.
        if ( logf_update() )
        {
            // One of the log items was an error - show the console
            app.m_focus_gpuvis_console = true;
        }

        // Handle global hotkeys
        app.handle_hotkeys();

        // Render trace windows
        app.render();

        // ImGui Rendering
        imgui_render( window );

        // Update app font settings, scale, etc
        app.update();

        if ( done || app.m_quit )
            break;
    }

    // Shut down app
    app.shutdown( window );

    // Write option settings to ini file
    s_opts().shutdown();
    // Save color entries
    s_clrs().shutdown();
    // Close ini file
    s_ini().Close();

    logf_clear();

    // Cleanup
    logf_shutdown();

    ImGui_ImplSdlGL3_Shutdown();
    ImGui::DestroyContext();

    SDL_GL_DeleteContext( glcontext );
    SDL_DestroyWindow( window );
    SDL_Quit();

#if !defined( GPUVIS_TRACE_UTILS_DISABLE )
    if ( tracing == 1 )
    {
        char filename[ PATH_MAX ];
        int ret = gpuvis_trigger_capture_and_keep_tracing( filename, sizeof( filename ) );

        printf( "Tracing wrote '%s': %d\n", filename, ret );
    }

    gpuvis_trace_shutdown();
#endif

    return 0;
}<|MERGE_RESOLUTION|>--- conflicted
+++ resolved
@@ -766,7 +766,11 @@
 
     trace_info_t &trace_info_output = trace_events.m_trace_info;
     trace_info_output.trim_trace = s_opts().getb( OPT_TrimTrace );
-
+    trace_events.m_trace_info.m_tracestart = loading_info->tracestart;
+    trace_events.m_trace_info.m_tracelen = loading_info->tracelen;
+    loading_info->tracestart = 0;
+    loading_info->tracelen = 0;
+    
     std::vector<trace_info_t> inputfiles_traceinfos;
 
     EventCallback trace_cb = std::bind( &TraceEvents::event_add_cb, &trace_events, _1 );
@@ -814,7 +818,6 @@
 
     assert(loading_info->inputfiles.size() == inputfiles_traceinfos.size());
 
-<<<<<<< HEAD
      // ADAM:FIXME: merge infos properly
     //assert(false);
     // SKETCH:
@@ -822,17 +825,6 @@
     for (const trace_info_t& traceinfo : inputfiles_traceinfos)
     {
         if (traceinfo.cpus != inputfiles_traceinfos[0].cpus)
-=======
-        trace_events.m_trace_info.m_tracestart = loading_info->tracestart;
-        trace_events.m_trace_info.m_tracelen = loading_info->tracelen;
-        loading_info->tracestart = 0;
-        loading_info->tracelen = 0;
-
-        EventCallback trace_cb = std::bind( &TraceEvents::new_event_cb, &trace_events, _1 );
-        int ret = read_trace_file( filename, trace_events.m_strpool,
-                                   trace_events.m_trace_info, trace_cb );
-        if ( ret < 0 )
->>>>>>> bce9a0d8
         {
             logf( "[Warning] merged traces come from sources with mismatched cpu counts.");
         }
