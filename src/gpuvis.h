/*
 * Copyright 2019 Valve Software
 *
 * All Rights Reserved.
 *
 * Permission is hereby granted, free of charge, to any person obtaining a copy
 * of this software and associated documentation files (the "Software"), to deal
 * in the Software without restriction, including without limitation the rights
 * to use, copy, modify, merge, publish, distribute, sublicense, and/or sell
 * copies of the Software, and to permit persons to whom the Software is
 * furnished to do so, subject to the following conditions:
 *
 * The above copyright notice and this permission notice shall be included in
 * all copies or substantial portions of the Software.
 *
 * THE SOFTWARE IS PROVIDED "AS IS", WITHOUT WARRANTY OF ANY KIND, EXPRESS OR
 * IMPLIED, INCLUDING BUT NOT LIMITED TO THE WARRANTIES OF MERCHANTABILITY,
 * FITNESS FOR A PARTICULAR PURPOSE AND NONINFRINGEMENT. IN NO EVENT SHALL THE
 * AUTHORS OR COPYRIGHT HOLDERS BE LIABLE FOR ANY CLAIM, DAMAGES OR OTHER
 * LIABILITY, WHETHER IN AN ACTION OF CONTRACT, TORT OR OTHERWISE, ARISING FROM,
 * OUT OF OR IN CONNECTION WITH THE SOFTWARE OR THE USE OR OTHER DEALINGS IN
 * THE SOFTWARE.
 */

// Opts singleton
class Opts &s_opts();

// Main app singleton
class MainApp &s_app();

class TraceEvents;

enum loc_type_t
{
    LOC_TYPE_Comm,
    LOC_TYPE_Tdopexpr,
    LOC_TYPE_Print,
    LOC_TYPE_CpuGraph,
    LOC_TYPE_Plot,
    LOC_TYPE_AMDTimeline,
    LOC_TYPE_AMDTimeline_hw,
    LOC_TYPE_i915RequestWait,
    LOC_TYPE_i915Request,
    LOC_TYPE_Max
};

enum i915_type_t
{
    i915_req_Queue,
    i915_req_Add,
    i915_req_Submit,
    i915_req_In,
    i915_req_Notify,
    i915_req_Out,

    i915_reqwait_begin,
    i915_reqwait_end,

    i915_req_Max
};
i915_type_t get_i915_reqtype( const trace_event_t &event );

enum tracefile_type_t
{
    TRACEFILE_Unspec,
	TRACEFILE_ftrace,
	TRACEFILE_nv,

	TRACEFILE_Max
};

class TraceLocations
{
public:
    TraceLocations() {}
    ~TraceLocations() {}

    void add_location_u32( uint32_t hashval, uint32_t loc )
    {
        std::vector< uint32_t > *plocs = m_locs.get_val_create( hashval );

        plocs->push_back( loc );
    }

    std::vector< uint32_t > *get_locations_u32( uint32_t hashval )
    {
        return m_locs.get_val( hashval );
    }

    void add_location_str( const char *name, uint32_t loc )
    {
        add_location_u32( hashstr32( name ), loc );
    }

    std::vector< uint32_t > *get_locations_str( const char *name )
    {
        return get_locations_u32( hashstr32( name ) );
    }

    void clear()
    {
        m_locs.clear();
    }

public:
    // Map of name hashval to array of event locations.
    util_umap< uint32_t, std::vector< uint32_t > > m_locs;
};

class TraceLocationsRingCtxSeq
{
public:
    TraceLocationsRingCtxSeq() {}
    ~TraceLocationsRingCtxSeq() {}

    bool add_location( const trace_event_t &event );
    std::vector< uint32_t > *get_locations( const trace_event_t &event );
    std::vector< uint32_t > *get_locations( uint32_t ringno, uint32_t seqno, const char *ctxstr );

    static uint64_t db_key( const trace_event_t &event );
    static uint64_t db_key( uint32_t ringno, uint32_t seqno, const char *ctxstr );

    static uint32_t get_i915_ringno( const trace_event_t &event, bool *is_class_instance = nullptr );

    void clear();

public:
    // Map of db_key to array of event locations.
    util_umap< uint64_t, std::vector< uint32_t > > m_locs;
};

// Given a sorted array (like from TraceLocations), binary search for eventid
//   and return the vector index, or vec.size() if not found.
inline size_t vec_find_eventid( const std::vector< uint32_t > &vec, uint32_t eventid )
{
    auto i = std::lower_bound( vec.begin(), vec.end(), eventid );

    return i - vec.begin();
}

/*
   [Compositor] NewFrame idx=2776
   [Compositor Client] WaitGetPoses End ThreadId=5125
   [Compositor] frameTimeout( 27 ms )
   [Compositor Client] Received Idx 100
   [Compositor] NewFrame idx=3769
   [Compositor] Predicting( 33.047485 ms )
   [Compositor] Re-predicting( 25.221056 ms )
   [Compositor] Re-predicting( -28.942781 ms )
   [Compositor] TimeSinceLastVSync: 0.076272(79975)
*/
class GraphPlot
{
public:
    GraphPlot() {}
    ~GraphPlot() {}

    bool init( TraceEvents &trace_events, const std::string &name,
               const std::string &filter_str, const std::string scanf_str );

    uint32_t find_ts_index( int64_t ts0 );

public:
    struct plotdata_t
    {
        int64_t ts;
        uint32_t eventid;
        float valf;
    };
    std::vector< plotdata_t > m_plotdata;

    float m_minval = FLT_MAX;
    float m_maxval = FLT_MIN;

    // plot: TimeSyncLastVSync
    std::string m_name;

    // $buf =~ "[Compositor] TimeSyncLastVsync: "
    std::string m_filter_str;

    // "[Compositor] TimeSyncLastVsync: %f("
    std::string m_scanf_str;
};

class ParsePlotStr
{
public:
    ParsePlotStr() {}
    ~ParsePlotStr() {}

    bool init( const char *scanf_str );
    bool parse( const char *buf );

public:
    float m_valf;
    const char *m_val_start;
    const char *m_val_end;

    const char *m_scanf_str = nullptr;
    size_t m_scanf_len = 0;
};

class CreatePlotDlg
{
public:
    CreatePlotDlg() {}
    ~CreatePlotDlg() {}

    bool init( TraceEvents &trace_events, uint32_t eventid );
    bool render_dlg( TraceEvents &trace_events );

    static const std::string get_plot_str( const trace_event_t &event );

public:
    GraphPlot *m_plot = nullptr;
    std::string m_plot_name;

    std::string m_plot_buf;
    std::string m_plot_err_str;
    char m_plot_name_buf[ 128 ];
    char m_plot_filter_buf[ 512 ];
    char m_plot_scanf_buf[ 512 ];
};

class CreateGraphRowDlg
{
public:
    CreateGraphRowDlg() {}
    ~CreateGraphRowDlg() {}

    void init();
    void shutdown();

    bool show_dlg( TraceEvents &trace_events, uint32_t eventid );
    bool render_dlg( TraceEvents &trace_events );

public:
    std::string m_buf;
    std::string m_err_str;

    char m_name_buf[ 128 ];
    char m_filter_buf[ 512 ];

    std::vector< std::string > m_previous_filters;
};

class CreateRowFilterDlg
{
public:
    CreateRowFilterDlg() {}
    ~CreateRowFilterDlg() {}

    void init();
    void shutdown();

    bool show_dlg( TraceEvents &trace_events );
    bool render_dlg( TraceEvents &trace_events );

public:
    std::string m_buf;
    std::string m_err_str;

    char m_filter_buf[ 512 ];

    std::vector< std::string > m_previous_filters;
};

struct row_filter_t
{
    BitVec *bitvec = nullptr;
    std::vector< std::string > filters;
};

class RowFilters
{
public:
    RowFilters( util_umap< uint32_t, row_filter_t > &graph_row_filters, const std::string &row_name ) :
        m_graph_row_filters( graph_row_filters )
    {
        m_rowname_hash = hashstr32( row_name );
        m_row_filters = m_graph_row_filters.get_val( m_rowname_hash );
    }
    ~RowFilters() {}

    size_t find_filter( const std::string &filter );
    void toggle_filter( TraceEvents &trace_events, size_t idx, const std::string &filter );

public:
    uint32_t m_rowname_hash = 0;
    row_filter_t *m_row_filters = nullptr;
    util_umap< uint32_t, row_filter_t > &m_graph_row_filters;
};

class FrameMarkers
{
public:
    FrameMarkers()
    {
        dlg.m_left_marker_buf[ 0 ] = 0;
        dlg.m_right_marker_buf[ 0 ] = 0;
    }
    ~FrameMarkers() {}

    void init();
    void shutdown();

    bool show_dlg( TraceEvents &trace_events, uint32_t eventid = INVALID_ID );
    bool render_dlg( TraceEvents &trace_events );

    int64_t get_frame_len( TraceEvents &trace_events, int frame );

protected:
    void clear_dlg();
    void set_tooltip();
    void setup_frames( TraceEvents &trace_events, bool set_frames );

public:
    // Variables use in Frame Marker dialog
    struct
    {
        // Whether we've checked current marker_buf filter text
        bool m_checked = false;

        // Stats after checking frame marker filters
        uint32_t m_count = 0;
        int64_t m_tot_ts = 0;
        int64_t m_min_ts = 0;
        int64_t m_max_ts = 0;

        // Left/Right marker filters
        char m_left_marker_buf[ 512 ];
        char m_right_marker_buf[ 512 ];

        // Left/Right marker filter error strings
        std::string m_left_filter_err_str;
        std::string m_right_filter_err_str;

        // Left/Right event locations
        const std::vector< uint32_t > *m_left_plocs = nullptr;
        const std::vector< uint32_t > *m_right_plocs = nullptr;
    } dlg;

    // Variables used to show & select set frame markers
    std::vector< uint32_t > m_left_frames;
    std::vector< uint32_t > m_right_frames;

    // Which frame is left, right, and selected in graph
    int m_frame_marker_left = -1;
    int m_frame_marker_right = -1;
    int m_frame_marker_selected = -1;

    std::vector< std::pair< std::string, std::string > > m_previous_filters;
};

struct print_info_t
{
    // Event time stamp. Can be shifted from original event ts.
    int64_t ts;
    int tgid;

    uint32_t graph_row_id_pid;
    uint32_t graph_row_id_tgid;

    const char *buf;
    ImVec2 size;
};

struct ftrace_row_info_t
{
    // pid=-1: rows+count for all ftrace print events
    // tgid=# && pid=0: rows+count for tgid
    // tgid=0 && pid=#: rows+count for pid
    int pid = 0;
    int tgid = 0;
    uint32_t rows = 0;
    uint32_t count = 0;
};

class TraceEvents
{
public:
    TraceEvents() {}
    ~TraceEvents();

public:
    enum tracestatus_t
    {
        Trace_Loaded,
        Trace_Loading,
        Trace_Initializing,
        Trace_Error
    };
    tracestatus_t get_load_status( uint32_t *count = NULL );

    // Return vec of locations for a tdop expression. Ie: "$name=drm_handle_vblank"
    const std::vector< uint32_t > *get_tdopexpr_locs( const char *name, std::string *err = nullptr );
    // Return vec of locations for a cmdline. Ie: "SkinningApp-1536"
    const std::vector< uint32_t > *get_comm_locs( const char *name );
    // "gfx", "sdma0", etc.
    const std::vector< uint32_t > *get_timeline_locs( const char *name );
    // Hash a string like "gfx_249_91446"
    uint32_t get_event_gfxcontext_hash( const trace_event_t &event );
    const std::vector< uint32_t > *get_gfxcontext_locs( uint32_t gfxcontext_hash );
    // Return vec of locations for sched_switch events.
    enum switch_t { SCHED_SWITCH_PREV, SCHED_SWITCH_NEXT };
    const std::vector< uint32_t > *get_sched_switch_locs( int pid, switch_t switch_type );

    void calculate_amd_event_durations();
    void calculate_i915_req_event_durations();
    void calculate_i915_reqwait_event_durations();
    void calculate_event_print_info();
    void calculate_vblank_info();

    void invalidate_ftraceprint_colors();
    void update_ftraceprint_colors();

    void update_fence_signaled_timeline_colors();
    void update_tgid_colors();

    void remove_single_tgids();

    const std::vector< uint32_t > *get_locs( const char *name, loc_type_t *type = nullptr, std::string *errstr = nullptr );

    GraphPlot *get_plot_ptr( const char *plot_name )
    {
        return m_graph_plots.get_val( hashstr32( plot_name ) );
    }
    GraphPlot &get_plot( const char *plot_name )
    {
        return m_graph_plots.m_map[ hashstr32( plot_name ) ];
    }

    // Return "foorbarapp-1234" comm string for specified pid
    const char *comm_from_pid( int pid, const char *def = NULL );

    // Return "thread1-1234 (mainthread-1233)" string from "thread1-1234" comm string
    // If no tgid info, return comm
    const char *tgidcomm_from_pid( int pid );
    const char *tgidcomm_from_commstr( const char *comm );

    // Return tgid info for a specified pid (or NULL)
    const tgid_info_t *tgid_from_pid( int pid );
    // Parse a "foorbarapp-1234" comm string and return tgid info (or NULL)
    const tgid_info_t *tgid_from_commstr( const char *comm );

    void set_event_color( const std::string &eventname, ImU32 color );

    std::string get_ftrace_ctx_str( const trace_event_t &event );

    print_info_t *get_print_info( uint32_t id )
    {
        return m_ftrace.print_info.get_val( id );
    }
    uint32_t ts_to_ftrace_print_info_idx( const std::vector< uint32_t > &locs, int64_t ts );

public:
    // Called once on background thread after all events loaded.
    void init();
    // Called once on background thread after additional events are later loaded.
    void postmerge();

    void init_new_event( trace_event_t &event );
    void init_new_event_vblank( trace_event_t &event );
    void init_sched_switch_event( trace_event_t &event );
    void init_sched_process_fork( trace_event_t &event );
    void init_amd_timeline_event( trace_event_t &event );
    void init_i915_event( trace_event_t &event );

    int event_add_cb( const trace_event_t &event );
    void event_postload_pass( const trace_event_t &event );
    void new_event_ftrace_print( trace_event_t &event );

    ftrace_row_info_t *get_ftrace_row_info_pid( int pid, bool add = false );
    ftrace_row_info_t *get_ftrace_row_info_tgid( int tgid, bool add = false );
    // Get info for print row names: "print", "print pid:1234", "print tgid:3456", etc.
    ftrace_row_info_t *get_ftrace_row_info( const char *row_name );

public:
    std::vector< std::string > m_filenames;
    size_t m_total_filesize = 0;

    StrPool m_strpool;
    trace_info_t m_trace_info;
    std::vector< trace_event_t > m_events;

    // Max drm_vblank_event crc value we've seen
    int m_crtc_max = -1;

    // Map of tdop expression string hashval to array of event locations.
    TraceLocations m_tdopexpr_locs;
    std::unordered_set< uint32_t > m_failed_commands;

    // Map of comm hashval to array of event locations.
    TraceLocations m_comm_locs;

    // Map of event names to event locations
    TraceLocations m_eventnames_locs;

    // Map of timeline/context/seqno to array of event locations.
    TraceLocations m_gfxcontext_locs;
    TraceLocations m_gfxcontext_msg_locs;

    // Map of timeline (gfx, sdma0, etc) event locations.
    TraceLocations m_amd_timeline_locs;

    // Map of pid to sched_switch event locations.
    TraceLocations m_sched_switch_prev_locs;
    TraceLocations m_sched_switch_next_locs;

    TraceLocations m_sched_switch_cpu_locs;
    util_umap< int, int64_t > m_sched_switch_time_pid;
    int64_t m_sched_switch_time_total = 0;

    // plot name to GraphPlot
    util_umap< uint32_t, GraphPlot > m_graph_plots;

    // map of pid to 'thread1-1234 (mainthread-1233)'
    util_umap< int, const char * > m_pid_commstr_map;

    // Map hashed row name to count of rows calculated by row_pos_t
    util_umap< uint32_t, uint32_t > m_row_count;

    struct
    {
        // Intel request_wait_begin events key'd on ring/ctx/seqno
        TraceLocationsRingCtxSeq reqwait_begin_locs;
        // Intel request_wait_end events key'd on: "i915_reqwait ring%u",ring
        TraceLocations reqwait_end_locs;

        // i915_request_[add|submit|in|out], intel_engine_notify events
        TraceLocationsRingCtxSeq gem_req_locs;
        // Intel request events key'd on: "i915_req ring%u",ring
        TraceLocations req_locs;

        // i915_request_queue events key'd on ring/ctx/seqno
        TraceLocationsRingCtxSeq req_queue_locs;
    } m_i915;

    struct ftrace_pair_t
    {
        uint32_t lefthashval;   // hashval of leftstr
        uint32_t righthashval;  // hashval of rightstr;
        std::string leftstr;    // "[Compositor] Before wait query", etc
        std::string rightstr;   // "[Compositor] After wait query", etc
    };

    struct
    {
        // ftrace print event IDs sorted by timestamp
        std::vector< uint32_t > print_locs;

        // event id to ftrace print event info map
        util_umap< uint32_t, print_info_t > print_info;

        // Max ftrace print rendering x size value
        float text_size_max = -1.0f;

        // Max ftrace print ts duration value
        int64_t print_ts_max = 0;

        // Row info for each pid / tgid row
        util_umap< uint32_t, ftrace_row_info_t > row_info;

        // Map of ftrace print begin/end ctx to event ids
        util_umap< uint64_t, uint32_t > begin_ctx;
        util_umap< uint64_t, uint32_t > end_ctx;

        // map of ftrace buf '( lefthashval << 32 ) + event.pid' to ftrace start event id
        util_umap< uint64_t, uint32_t > pairs_ctx;

        // Array of ftrace pairs sorted on lefthashval
        std::vector< ftrace_pair_t > ftrace_pairs;
    } m_ftrace;

    struct vblank_info_t
    {
        // Last vblank ts we hit for this crtc
        int64_t last_vblank_ts = 0;
        // Median diff ts
        int64_t median_diff_ts = 0;

        // map tsdiff to count
        std::map< int64_t, uint32_t > diff_ts_count;
        // Total count of vblank events in diff_ts_count map
        uint32_t count = 0;
    };
    // vblank information for specific crtc
    std::vector< vblank_info_t > m_vblank_info;
    // Map vblank seq to m_drm_vblank_event_queued event id
    util_umap< uint32_t, uint32_t > m_drm_vblank_event_queued;

    // 0: events loaded, 1+: loading events, -1: error
    SDL_atomic_t m_eventsloaded = { 1 };
};

class GraphRows
{
public:
    GraphRows() {}
    ~GraphRows() {}

public:
    struct graph_rows_info_t
    {
        bool hidden;
        loc_type_t type;

        std::string row_name;
        std::string row_filter_expr;
        size_t event_count;
    };

public:
    // Initialize graph rows
    void init( TraceEvents &trace_events );
    void shutdown();

    void add_row( const std::string &name, const std::string &filter_expr, float scale = 1.0f );
    void move_row( const std::string &name_src, const std::string &name_dest );

    // Search in m_graph_rows_list for name. Returns index or -1 if not found.
    size_t find_row( const std::string &name, size_t not_found_val = ( size_t )-1 );
    graph_rows_info_t *get_row( const std::string &name );

    const std::vector< graph_rows_info_t > get_hidden_rows_list();

    float get_row_scale_ts( const std::string &name );

    enum graph_rows_show_t
    {
        SHOW_ROW,
        SHOW_ALL_ROWS,
        HIDE_ROW,
        HIDE_ROW_AND_ALL_BELOW
    };
    void show_row( const std::string &name, graph_rows_show_t show );
    void show_tgid_rows( const tgid_info_t *tgid_info, graph_rows_show_t show );

protected:
    void push_row( const std::string &name, loc_type_t type, size_t event_count, bool hidden = false )
        { m_graph_rows_list.push_back( { hidden, type, name, name, event_count } ); }

public:
    TraceEvents *m_trace_events = nullptr;

    // List of graph rows
    std::vector< graph_rows_info_t > m_graph_rows_list;

    // List of graph rows we need to hide
    std::vector< std::string > m_graph_rows_hide;

    // List of name / filter expressions we need to add to graph rows list
    util_umap< std::string, std::string > m_graph_rows_add;

    // Map of user row moves: row src --> row dst
    util_umap< std::string, std::string > m_graph_rows_move;

    // Map of user row name to timestamp scaling
    util_umap< std::string, std::string > m_graph_row_scale_ts;
};

class graph_info_t;

class TraceWin
{
public:
    TraceWin( const std::vector<std::string> &filenames, size_t total_filesize );
    ~TraceWin();

public:
    void render();
    void trace_render_info();

    trace_event_t &get_event( uint32_t id )
    {
        return m_trace_events.m_events[ id ];
    }

    std::vector<std::string> get_filenames();

protected:
    // Render events list
    void eventlist_render_options();
    void eventlist_render();

    // Handle events list popup menu
    bool eventlist_render_popupmenu( uint32_t eventid );

    // Handle mouse clicking and tooltips for event list
    bool eventlist_handle_mouse( const trace_event_t &event, uint32_t i );
    void eventlist_handle_hotkeys();

protected:
    // Render graph
    void graph_render_options();
    void graph_render();

protected:
    // Internal render graph functions
    void graph_render_resizer( graph_info_t &gi );
    void graph_render_hscrollbar( graph_info_t &gi );

    // Render graph rows
    void graph_render_rows( graph_info_t &gi );
    void graph_render_zoomed_rows( graph_info_t &gi );
    // Render a graph row
    void graph_render_single_row( graph_info_t &gi );

    // Render amd timeline graph row
    uint32_t graph_render_amd_timeline( graph_info_t &gi );
    // Render amd hw graph row
    uint32_t graph_render_amdhw_timeline( graph_info_t &gi );
    // Render ftrace print row
    uint32_t graph_render_print_timeline( graph_info_t &gi );
    // Render cpus print row
    uint32_t graph_render_cpus_timeline( graph_info_t &gi );
    // Render plot row
    uint32_t graph_render_plot( graph_info_t &gi );
    // Render regular trace events
    uint32_t graph_render_row_events( graph_info_t &gi );
    // Render intel i915 request_wait events
    uint32_t graph_render_i915_reqwait_events( graph_info_t &gi );
    // Render intel i915 request_add, request_submit, request_in, request_out, intel_engine_notify
    uint32_t graph_render_i915_req_events( graph_info_t &gi );

    // Render graph decorations
    void graph_render_time_ticks( graph_info_t &gi, float h0, float h1 );
    void graph_render_vblanks( graph_info_t &gi );
    void graph_render_mouse_pos( graph_info_t &gi );
    void graph_render_eventids( graph_info_t &gi );
    void graph_render_mouse_selection( graph_info_t &gi );
    void graph_render_eventlist_selection( graph_info_t &gi );
    void graph_render_row_labels( graph_info_t &gi );
    void graph_render_framemarker_frames( graph_info_t &gi );

    bool frame_markers_enabled();
    void frame_markers_goto( int target, bool fit_frame );

    // Render plot, graph rows, filter dialogs, etc
    void graph_dialogs_render();
    // Handle graph popup menu
    bool graph_render_popupmenu( graph_info_t &gi );
    // Mouse wheel, clicking for graph
    void graph_handle_mouse( graph_info_t &gi );
    // Graph mouse handler when captured
    void graph_handle_mouse_captured( graph_info_t &gi );
    void graph_handle_mouse_over( graph_info_t &gi );

    // Graph mouse tooltip functions
    void graph_mouse_tooltip( graph_info_t &gi, int64_t mouse_ts );
    void graph_mouse_tooltip_rowinfo( std::string &ttip, graph_info_t &gi, int64_t mouse_ts );
    void graph_mouse_tooltip_vblanks( std::string &ttip, graph_info_t &gi, int64_t mouse_ts );
    void graph_mouse_tooltip_markers( std::string &ttip, graph_info_t &gi, int64_t mouse_ts );
    void graph_mouse_tooltip_sched_switch( std::string &ttip, graph_info_t &gi, int64_t mouse_ts );
    void graph_mouse_tooltip_hovered_items( std::string &ttip, graph_info_t &gi, int64_t mouse_ts );
    void graph_mouse_tooltip_hovered_amd_fence_signaled( std::string &ttip, graph_info_t &gi, int64_t mouse_ts );

    // Graph keyboard handling
    void graph_handle_hotkeys( graph_info_t &gi );
    void graph_handle_keyboard_scroll( graph_info_t &gi );

protected:
    // Make sure m_graph.start_ts and m_graph.length_ts are legit
    void graph_range_check_times();

    // Zoom in / out graph
    void graph_zoom( int64_t center_ts, int64_t ts0, bool zoomin, int64_t newlen = INT64_MAX );

    bool is_graph_row_zoomable();
    void zoom_graph_row();

    void graph_center_event( uint32_t eventid );

    int graph_marker_menuitem( const char *label, bool check_valid, action_t action );

    bool graph_has_saved_locs();

protected:
    // Return an event id for a given time stamp
    uint32_t ts_to_eventid( int64_t ts );
    // Return an event id from a time string
    uint32_t timestr_to_eventid( const char *buf );

    bool graph_marker_valid( int idx0 );
    void graph_marker_set( size_t index, int64_t ts, const char *str = NULL );

public:
    // Window title
    std::string m_title;

    // Whether our window is open or not
    bool m_open = true;

    // false first time through render() call
    bool m_inited = false;

    // trace events
    TraceEvents m_trace_events;

    // Ftrace print event id to display create plot dialog
    uint32_t m_create_plot_eventid = INVALID_ID;
    CreatePlotDlg m_create_plot_dlg;

    uint32_t m_create_graph_row_eventid = INVALID_ID;
    CreateGraphRowDlg m_create_graph_row_dlg;

    bool m_row_filters_enabled = true;
    bool m_create_row_filter_dlg_show = false;
    std::string m_create_row_filter_dlg_rowname;
    CreateRowFilterDlg m_create_row_filter_dlg;

    // Map graph row name hash to array of row_filters
    util_umap< uint32_t, row_filter_t > m_graph_row_filters;

    uint32_t m_create_filter_eventid = INVALID_ID;
    FrameMarkers m_frame_markers;

    util_umap< int64_t, uint32_t > m_ts_to_eventid_cache;

    // Filter data
    struct
    {
        bool enabled = false;
        // Filter string
        char buf[ 512 ] = { 0 };
        std::string errstr;
        // List of filtered event ids
        std::vector< uint32_t > events;
        // pid -> count of !filtered events for that pid
        util_umap< int, uint32_t > pid_eventcount;
    } m_filter;

    struct
    {
        bool do_gotoevent = false;
        uint32_t goto_eventid = 0;

        int64_t ts_marker_mouse_sync = -1;

        bool hide_sched_switch_events_val = true;

        // Goto Time buffer
        char timegoto_buf[ 32 ] = { 0 };

        uint32_t start_eventid = INVALID_ID;
        uint32_t end_eventid = INVALID_ID;

        // Event id of event list popup menu
        uint32_t popup_eventid = INVALID_ID;
        // Currently selected event.
        uint32_t selected_eventid = INVALID_ID;
        // Currently hovered event in event list.
        uint32_t hovered_eventid = INVALID_ID;

        // Hovered event ids to highlight in events list
        std::vector< uint32_t > highlight_ids;

        // Whether event list columns have been resized.
        bool columns_resized = false;
        bool has_focus = false;
    } m_eventlist;

    enum mouse_captured_t
    {
        MOUSE_NOT_CAPTURED = 0,
        MOUSE_CAPTURED_SELECT_AREA,
        MOUSE_CAPTURED_ZOOM,
        MOUSE_CAPTURED_PAN,
        MOUSE_CAPTURED_RESIZE_GRAPH
    };
    struct
    {
        // Our graph row handling and info
        GraphRows rows;

        // Mouse timestamp location in graph
        int64_t ts_marker_mouse = -1;

        // Marker A and B
        int64_t ts_markers[ 2 ] = { INT64_MAX, INT64_MAX };
        char marker_bufs[ 2 ][ 32 ] = { { 0 } };
        char marker_delta_buf[ 32 ] = { 0 };

        bool popupmenu = false;
        bool has_focus = false;

        std::string zoom_row_name;
        std::string mouse_over_row_name;
        std::string mouse_over_row_filter_expr;
        loc_type_t mouse_over_row_type;

        std::vector< GraphRows::graph_rows_info_t > hidden_rows;

        // Graph start and length
        int64_t start_ts = 0;
        int64_t length_ts = INT64_MAX;
        bool recalc_timebufs = false;
        char time_start_buf[ 32 ] = { 0 };
        char time_end_buf[ 32 ] = { 0 };
        char time_length_buf[ 32 ] = { 0 };

        // Name of row to make visible in graph
        const char *show_row_name = nullptr;

        // Graph vertical panning
        float start_y = 0.0f;

        // Graph hovered event
        uint32_t last_hovered_eventid = INVALID_ID;

        std::vector< std::pair< int64_t, int64_t > > saved_locs;
        std::pair< int64_t, int64_t > zoom_loc = { INT64_MAX, INT64_MAX };

        ImVec2 mouse_capture_pos;
        ImVec2 mouse_capture_last;
        mouse_captured_t mouse_captured = MOUSE_NOT_CAPTURED;

        int cpu_filter_pid = 0;
        int cpu_filter_tgid = 0;
        std::unordered_set< int > cpu_timeline_pids;

        bool cpu_hide_system_events = false;

        const int64_t s_min_length = 100;
        const int64_t s_max_length = 10000 * NSECS_PER_MSEC;

        float scroll_pos = -1.0f;
        float scroll_x = -1.0f;
    } m_graph;

    // Pinned graph tooltip windows
    struct
    {
        TipWindows tipwins;

        std::string str;
        bool visible = false;
    } m_ttip;

    friend class graph_info_t;
};

// MainApp ini options
typedef uint32_t option_id_t;
// Preset ini options
enum : uint32_t
{
    OPT_Invalid = ( uint32_t )-1,
    OPT_TimelineLabels = 0,
    OPT_TimelineEvents,
    OPT_TimelineRenderUserSpace,
    OPT_PrintTimelineLabels,
    OPT_PrintRenderPrefixes,
    OPT_GraphOnlyFiltered,
    OPT_Graph_HideEmptyFilteredRows,
    OPT_ShowEventList,
    OPT_SyncEventListToGraph,
    OPT_HideSchedSwitchEvents,
    OPT_RenderCrtc0,
    OPT_RenderCrtc1,
    OPT_RenderCrtc2,
    OPT_RenderCrtc3,
    OPT_RenderCrtc4,
    OPT_RenderCrtc5,
    OPT_RenderCrtc6,
    OPT_RenderCrtc7,
    OPT_RenderCrtc8,
    OPT_RenderCrtc9,
    OPT_RenderFrameMarkers,
    OPT_GraphHeight,
    OPT_GraphHeightZoomed,
    OPT_EventListRowCount,
    OPT_Scale,
    OPT_Gamma,
    OPT_UseFreetype,
    OPT_TrimTrace,
    OPT_ShowFps,
    OPT_VerticalSync,
    OPT_PresetMax
};

struct option_t
{
    uint32_t flags;
    std::string desc;
    std::string inikey;
    std::string inisection;

    float valf;
    float valf_min = 0.0f;
    float valf_max = 1.0f;

    action_t action = action_nil;
};

class Opts
{
public:
    Opts() {}
    ~Opts() {}

    void init();
    void shutdown();

    int geti( option_id_t optid );
    bool getb( option_id_t optid );
    float getf( option_id_t optid );
    bool getcrtc( int crtc );

    void setb( option_id_t optid, bool valb );
    void setf( option_id_t optid, float valf, float valf_min = FLT_MAX, float valf_max = FLT_MAX );

    void setdesc( option_id_t optid, const std::string &desc );

    bool render_imgui_opt( option_id_t optid, float w = 200.0f );
    void render_imgui_options();

    option_id_t add_opt_graph_rowsize( const char *row_name, int defval = 4, int minval = 4 );
    option_id_t get_opt_graph_rowsize_id( const std::string &row_name );

    void set_crtc_max( int crtc_max ) { m_crtc_max = crtc_max; }

    static const uint32_t MAX_ROW_SIZE = 128;

private:
    typedef uint32_t OPT_Flags;
    enum : uint32_t
    {
        OPT_Float = 0x0000,
        OPT_Bool = 0x0001,
        OPT_Int = 0x0002,
        OPT_Hidden = 0x004
    };
    void init_opt_bool( option_id_t optid, const char *description, const char *key,
                        bool defval, OPT_Flags flags = 0 );
    void init_opt( option_id_t optid, const char *description, const char *key,
                   float defval, float minval, float maxval, OPT_Flags flags );

private:
    int m_crtc_max = -1;
    std::vector< option_t > m_options;

    // Map row names to option IDs to store graph row sizes. Ie, "gfx", "print", "sdma0", etc.
    util_umap< std::string, option_id_t > m_graph_rowname_optid_map;
};

class row_pos_t
{
public:
    row_pos_t() {}
    ~row_pos_t() {}

    // Given a start and end time, return a row index with an open spot
    uint32_t get_row( int64_t min_ts, int64_t max_ts );

public:
    // Count of total rows used
    uint32_t m_rows = 0;
    // Map of min_ts -> max_ts blocks used for for each row
    std::array< std::map< int64_t, int64_t >, Opts::MAX_ROW_SIZE > m_row_pos = {};
};

class MainApp
{
public:
    MainApp() {}
    ~MainApp() {}

    SDL_Window *create_window( const char *title );

    void init( int argc, char **argv );
    void shutdown( SDL_Window *window );

    bool load_files( const std::vector< std::string> &filenames );
    void cancel_load_file();

    // Trace file loaded and viewing?
    bool is_trace_loaded();

    void render();
    void render_log();
    void render_console();
    void render_save_filename();
    void render_menu( const char *str_id );
    void render_menu_options();
    void render_font_options();
    void render_color_picker();

    void update();
    void load_fonts();

    void parse_cmdline( int argc, char **argv );

    void handle_hotkeys();

    void get_window_pos( int &x, int &y, int &w, int &h );
    void save_window_pos( int x, int y, int w, int h );

    void open_trace_dialog();

    enum state_t
    {
        State_Idle,
        State_Loading,
        State_CancelLoading
    };
    state_t get_state();
    void set_state( state_t state, const char *filename = nullptr );

    static int SDLCALL thread_func( void *data );

public:
    struct loading_info_t
    {
        // State_Idle, Loading, Loaded, CancelLoading
        SDL_atomic_t state = { 0 };

<<<<<<< HEAD
        std::string filename_in_progress;
        tracefile_type_t UNUSED_file_format = TRACEFILE_Unspec;
=======
        uint64_t tracestart = 0;
        uint64_t tracelen = 0;

        std::string filename;
>>>>>>> bce9a0d8
        TraceWin *win = nullptr;
        SDL_Thread *thread = nullptr;
        std::vector< std::string > inputfiles;

        bool UNUSED_merge_load = false;
    };
    loading_info_t m_loading_info;

    struct save_info_t
    {
        char filename_buf[ PATH_MAX ] = { 0 };

        std::string title;
        std::string filename_new;
        std::string filename_orig;
        std::string errstr;

        std::function< bool ( save_info_t &save_info ) > save_cb;
    };
    save_info_t m_saving_info;

    TraceWin *m_trace_win = nullptr;

    FontInfo m_font_main;
    FontInfo m_font_small;

    ImGuiTextFilter m_filter;
    size_t m_log_size = ( size_t )-1;
    std::vector< std::string > m_log;

    std::string m_colorpicker_event;
    colors_t m_colorpicker_color = 0;
    ColorPicker m_colorpicker;

    ImageBuf m_imagebuf;

    bool m_quit = false;
    bool m_focus_gpuvis_console = false;
    bool m_show_gpuvis_console = false;
    bool m_show_imgui_test_window = false;
    bool m_show_imgui_style_editor = false;
    bool m_show_imgui_metrics_editor = false;
    bool m_show_font_window = false;
    bool m_show_color_picker = false;
    bool m_show_scale_popup = false;
    bool m_show_help = false;

    std::string m_show_trace_info;
};<|MERGE_RESOLUTION|>--- conflicted
+++ resolved
@@ -1115,15 +1115,11 @@
         // State_Idle, Loading, Loaded, CancelLoading
         SDL_atomic_t state = { 0 };
 
-<<<<<<< HEAD
+        uint64_t tracestart = 0;
+        uint64_t tracelen = 0;
+
         std::string filename_in_progress;
         tracefile_type_t UNUSED_file_format = TRACEFILE_Unspec;
-=======
-        uint64_t tracestart = 0;
-        uint64_t tracelen = 0;
-
-        std::string filename;
->>>>>>> bce9a0d8
         TraceWin *win = nullptr;
         SDL_Thread *thread = nullptr;
         std::vector< std::string > inputfiles;
